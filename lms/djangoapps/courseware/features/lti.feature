--- conflicted
+++ resolved
@@ -89,12 +89,7 @@
   Then I see text "Problem Scores: 8/10"
   And I see graph with total progress "8%"
   Then I click on the "Instructor" tab
-<<<<<<< HEAD
   And I click on the "Gradebook" tab
-=======
-  And I click on the "Student Admin" tab
-  And I click on the "View Gradebook" link
->>>>>>> 2e36fb29
   And I see in the gradebook table that "HW" is "80"
   And I see in the gradebook table that "Total" is "8"
   And I visit the LTI component
@@ -119,12 +114,7 @@
   Then I see text "Problem Scores: 0/10"
   And I see graph with total progress "0%"
   Then I click on the "Instructor" tab
-<<<<<<< HEAD
   And I click on the "Gradebook" tab
-=======
-  And I click on the "Student Admin" tab
-  And I click on the "View Gradebook" link
->>>>>>> 2e36fb29
   And I see in the gradebook table that "HW" is "0"
   And I see in the gradebook table that "Total" is "0"
 
