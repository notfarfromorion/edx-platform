<%inherit file="base.html" />
<%block name="bodyclass">settings</%block>
<%block name="title">Settings</%block>

<%namespace name='static' file='static_content.html'/>
<%!
from contentstore import utils 
%>


<%block name="jsextra">
  <link rel="stylesheet" type="text/css" href="${static.url('js/vendor/timepicker/jquery.timepicker.css')}" />
  <script src="${static.url('js/vendor/timepicker/jquery.timepicker.js')}"></script>
  <script src="${static.url('js/vendor/timepicker/datepair.js')}"></script>
  <script src="${static.url('js/vendor/date.js')}"></script>
  
  <script type="text/javascript" src="${static.url('js/template_loader.js')}"></script>
  <script type="text/javascript" src="${static.url('js/models/course_relative.js')}"></script>
  <script type="text/javascript" src="${static.url('js/models/settings/course_details.js')}"></script>
  <script type="text/javascript" src="${static.url('js/models/settings/course_settings.js')}"></script>
  <script type="text/javascript" src="${static.url('js/views/settings/main_settings_view.js')}"></script>
  
  <script type="text/javascript">
    $(document).ready(function(){
    
        var settingsModel = new CMS.Models.Settings.CourseSettings({
            courseLocation: new CMS.Models.Location('${context_course.location}',{parse:true}),
            details: new CMS.Models.Settings.CourseDetails(${course_details|n},{parse:true})
        });
        
        var editor = new CMS.Views.Settings.Main({
            el: $('.main-wrapper'),
            model : settingsModel
        });
        
        editor.render();
    });
      
    // TODO move most of this into view handlers
    var $body;
    var $gradeBar;
    var $draggingBar;
    var barOrigin;
    var barWidth;
    var gradeThresholds;
    var GRADES = ['A', 'B', 'C', 'D', 'F'];

    (function() {
      $body = $('body');
      $gradeBar = $('.grade-bar');
      // gradeThresholds = [100, 50];
      setThresholds();
      $('.settings-extra header').bind('click', showSettingsExtras);
      $body.on('mousedown', '.drag-bar', startDragBar);
      $('.new-grade-button').bind('click', addNewGrade);
      $body.on('click', '.remove-button', removeGrade);
      renderGradeRanges();

    })();

    function setThresholds() {
      gradeThresholds = [];
      $('.grades li').each(function(i) {
        gradeThresholds.push(parseInt($(this)[0].style.width));
      });
    }

    function addNewGrade(e) {
      e.preventDefault();
      var $grades = $('.grades');
      var gradeLength = $('li', $grades).length;
      if(gradeLength > 4) {
        return;
      }
      var $newGradeBar = $('<li><span class="letter-grade" contenteditable>' + GRADES[gradeLength - 1] + '</span><span class="range"></span><a href="#" class="drag-bar"></a><a href="#" class="remove-button">remove</a></li>');
      var failBarWidth = parseFloat($('.bar-fail', $grades)[0].style.width);
      var lastBarWidth = parseFloat($('li', $grades).eq(gradeLength - 2)[0].style.width);
      var targetWidth = failBarWidth + ((lastBarWidth - failBarWidth) / 2);
      $newGradeBar.css('width', targetWidth + '%');
      $('.bar-fail', $grades).before($newGradeBar);
      setGrades();
      setThresholds();
      renderGradeRanges();
    }

    function removeGrade(e) {
      e.preventDefault();
      var index = $(this).closest('li').index();
      gradeThresholds.splice(index, 1);
      $(this).closest('li').remove();
      setGrades();
      setThresholds();
      renderGradeRanges();
    }

    function setGrades() {
      var $gradeBars = $('.grades li');
      var barCount = $gradeBars.length;
      if(barCount <= 2) {
        $gradeBars.eq(0).find('.letter-grade').html('Pass');
        $('.bar-fail').find('.letter-grade').html('Fail');
      } else {
        $gradeBars.each(function(i) {
          $('.letter-grade', this).html(GRADES[i]);
        });
        $('.bar-fail').find('.letter-grade').html('F');
      }
    }

    function showSettingsExtras(e) {
      e.preventDefault();
      $(this).toggleClass('active');
      $(this).siblings.toggleClass('is-shown');
    }

    function startDragBar(e) {
      e.preventDefault();
      barOrigin = $gradeBar.offset().left;
      barWidth = $gradeBar.width();
      $draggingBar = $(e.target).closest('li').addClass('is-dragging');
      $body.bind('mousemove', moveBar);
      $body.bind('mouseup', stopDragBar);
    }

    function moveBar(e) {
      var barIndex = $draggingBar.index();
      var min = gradeThresholds[barIndex + 1] || 0;
      var max = gradeThresholds[barIndex - 1] || 100;
      var percentage = Math.min(Math.max((e.pageX - barOrigin) / barWidth * 100, min), max);
      $draggingBar.css('width', percentage + '%');
      gradeThresholds[$draggingBar.index()] = Math.round(percentage);
      renderGradeRanges();
    }

    function stopDragBar(e) {
      $draggingBar.removeClass('is-dragging');
      $body.unbind('mousemove', moveBar);
      $body.unbind('mouseup', stopDragBar);
    }

    function renderGradeRanges() {
      $('.range').each(function(i) {
        var min = gradeThresholds[i + 1] + 1 || 0;
        var max = gradeThresholds[i];
        $(this).text(min + '-' + max);
      });
    }
  </script>
</%block>

<%block name="content">
  <!-- -->
  <div class="main-wrapper">
    <div class="inner-wrapper">      
      <h1>Settings</h1>
      <article class="settings-overview">
        <div class="sidebar">
          <nav class="settings-page-menu">
            <ul>
              <li><a href="#" class="is-shown" data-section="details">Course Details</a></li>
              <li><a href="#" data-section="faculty">Faculty</a></li>
              <li><a href="#" data-section="grading">Grading</a></li>
              <li><a href="#" data-section="problems">Problems</a></li>
              <li><a href="#" data-section="discussions">Discussions</a></li>
            </ul>
          </nav>
        </div>
        <div class="settings-page-section main-column">

          <section class="settings-details is-shown">
            <h2 class="title">Course Details</h2>

            <section class="settings-details-basic">
              <header>
                <h3>Basic Information</h3>
                <span class="detail">The nuts and bolts of your course</span>
              </header>

              <div class="row row-col2">
                <label for="course-name">Course Name:</label>
                <div class="field">
                  <div class="input">
                    <input type="text" class="long" id="course-name" value="[Course Name]" disabled="disabled">
                    <span class="tip tip-stacked">This is used in <a href="${utils.get_lms_link_for_item(context_course.location, True)}">your course URL</a>, and cannot be changed</span>
                  </div>
                </div>
              </div>

              <div class="row row-col2">
                <label for="course-organization">Organization:</label>
                <div class="field">
                  <div class="input">
                    <input type="text" class="long" id="course-organization" value="[Course Organization]" disabled="disabled">
                    <span class="tip tip-stacked">This is used in <a href="${utils.get_lms_link_for_item(context_course.location, True)}">your course URL</a>, and cannot be changed</span>     
                  </div>
                </div>
              </div>

              <div class="row row-col2">
                <label for="course-number">Course Number:</label>
                <div class="field">
                  <div class="input">
                    <input type="text" class="short" id="course-number" value="[Course No.]" disabled="disabled">
                    <span class="tip tip-inline">e.g. 101x</span>
                    <span class="tip tip-stacked">This is used in <a href="${utils.get_lms_link_for_item(context_course.location, True)}">your course URL</a>, and cannot be changed</span>
                  </div>
                </div>
              </div>
            </section><!-- .settings-details-basic -->

            <hr class="divide" />

            <section class="settings-details-schedule">
              <header>
                <h3>Course Schedule</h3>
                <span class="detail">Important steps and segments of your course</span>
              </header>

              <div class="row row-col2 datepair">
                <h4 class="label">Course Dates:</h4>
                
<<<<<<< HEAD
                <div class="field datepair">
                  <div class="input multi multi-inline"  id="course-start">
=======
                <div class="field">
                  <div class="input multi multi-inline">
>>>>>>> 075bc75a
                    <div class="group">
                      <label for="course-start-date">Start Date</label>
                      <input type="text" class="start-date date start" id="course-start-date" placeholder="MM/DD/YYYY" autocomplete="off">
                      <span class="tip tip-stacked">First day the course begins</span>          
                    </div>

                    <div class="group">
                      <label for="course-start-time">Start Time</label>
                      <input type="text" class="time start" id="course-start-time" value="" placeholder="HH:MM" autocomplete="off">
                      <span class="tip tip-stacked">(UTC/GMT -5 hours)</span>          
                    </div>
                  </div>
                </div>

<<<<<<< HEAD
                <div class="field field-additional datepair">
                  <div class="input multi multi-inline" id="course-end">
=======
                <div class="field field-additional">
                  <div class="input multi multi-inline">
>>>>>>> 075bc75a
                    <div class="group">
                      <label for="course-end-date">End Date</label>
                      <input type="text" class="end-date date end" id="course-end-date" placeholder="MM/DD/YYYY" autocomplete="off">
                      <span class="tip tip-stacked">Last day the course is active</span>          
                    </div>

                    <div class="group">
                      <label for="course-end-time">End Time</label>
                      <input type="text" class="time end" id="course-end-time" value="" placeholder="HH:MM" autocomplete="off">
                      <span class="tip tip-stacked">(UTC/GMT -5 hours)</span>          
                    </div>
                  </div>
                </div>
              </div>

              <div class="row row-col2 datepair">
                <h4 class="label">Enrollment Dates:</h4>
                
<<<<<<< HEAD
                <div class="field datepair">
                  <div class="input multi multi-inline" id="enrollment-start">
=======
                <div class="field">
                  <div class="input multi multi-inline">
>>>>>>> 075bc75a
                    <div class="group">
                      <label for="course-enrollment-start-date">Start Date</label>
                      <input type="text" class="start-date date start" id="course-enrollment-start-date" placeholder="MM/DD/YYYY" autocomplete="off">
                      <span class="tip tip-stacked">First day students can enroll</span>          
                    </div>

                    <div class="group">
                      <label for="course-enrollment-start-time">Start Time</label>
                      <input type="text" class="time start" id="course-enrollment-start-time" value="" placeholder="HH:MM" autocomplete="off">
                      <span class="tip tip-stacked">(UTC/GMT -5 hours)</span>           
                    </div>
                  </div>
                </div>

<<<<<<< HEAD
                <div class="field field-additional datepair">
                  <div class="input multi multi-inline" id="enrollment-end">
=======
                <div class="field field-additional">
                  <div class="input multi multi-inline">
>>>>>>> 075bc75a
                    <div class="group">
                      <label for="course-enrollment-end-date">End Date</label>
                      <input type="text" class="end-date date end" id="course-enrollment-end-date" placeholder="MM/DD/YYYY" autocomplete="off">
                      <span class="tip tip-stacked">Last day students can enroll</span>          
                    </div>

                    <div class="group">
                      <label for="course-enrollment-end-time">End Time</label>
                      <input type="text" class="time end" id="course-enrollment-end-time" value="" placeholder="HH:MM" autocomplete="off">
                      <span class="tip tip-stacked">(UTC/GMT -5 hours)</span>           
                    </div>
                  </div>
                </div>
              </div>

              <div class="row row-col2">
                <label for="course-syllabus">Course Syllabus</label>
                <div class="field">
                  <div class="input input-existing">
                    <div class="current current-course-syllabus">
                      <span class="doc-filename"></span>

                      <a href="#" class="remove-item remove-course-syllabus remove-doc-data" id="course-syllabus"><span class="delete-icon"></span> Delete Syllabus</a>
                    </div>
                  </div>

                  <div class="input">
                    <a href="#" class="new-item new-course-syllabus add-syllabus-data" id="course-syllabus">
                      <span class="upload-icon"></span>Upload Syllabus
                    </a>
                    <span class="tip tip-inline">PDF formatting preferred</span>          
                  </div>
                </div>
              </div>
            </section><!-- .settings-details-schedule -->

            <hr class="divide" />

            <section class="setting-details-marketing">
              <header>
                <h3>Introducing Your Course</h3>
                <span class="detail">Information for perspective students</span>
              </header>

              <div class="row row-col2">
                <label for="course-overview">Course Overview:</label>
                <div class="field">
                  <div class="input">
                    <textarea class="long tall edit-box tinymce" id="course-overview"></textarea>
                    <span class="tip tip-stacked">Introductions, prerequisites, FAQs that are used on <a href="${utils.get_lms_link_for_item(context_course.location, True)}">your course summary page</a></span>
                  </div>
                </div>      
              </div>

              <div class="row row-col2">
                <label for="course-introduction-video">Introduction Video:</label>
                <div class="field">
                  <div class="input input-existing">
                    <div class="current current-course-introduction-video">
                      <iframe width="380" height="215" src="" frameborder="0" allowfullscreen></iframe>

                      <a href="#" class="remove-item remove-course-introduction-video remove-video-data"><span class="delete-icon"></span> Delete Video</a>
                    </div>
                  </div>

                  <div class="input">
                    <a href="#" class="new-item new-course-introduction-video add-video-data" id="course-introduction-video">
                      <span class="upload-icon"></span>Upload Video
                    </a>
                    <span class="tip tip-inline">Video restrictions go here</span>          
                  </div>
                </div>
              </div>
            </section><!-- .settings-details-marketing -->

            <hr class="divide" />

            <section class="settings-details-requirements">
              <header>
                <h3>Requirements</h3>
                <span class="detail">Expectations of the students taking this course</span>
              </header>

              <div class="row row-col2">
                <label for="course-effort">Hours of Effort per Week:</label>
                <div class="field">
                  <div class="input">
                    <input type="text" class="short time" id="course-effort" placeholder="HH:MM">
                    <span class="tip tip-stacked">Time students should spend on all course work</span>
                  </div>
                </div>
              </div>
            </section>
          </section><!-- .settings-details -->

          <section class="settings-faculty">
            <h2 class="title">Faculty</h2>

            <section class="settings-faculty-members">
              <header>
                <h3>Faculty Members</h3>
                <span class="detail">Individuals instructing and help with this course</span>
              </header>

              <div class="row">
                <div class="field enum">
                  <ul class="input-list course-faculty-list">
                    <li class="input input-existing multi course-faculty-list-item">
                      <div class="row row-col2">
                        <label for="course-faculty-1-firstname">Faculty First Name:</label>
                        <div class="field">
                          <input type="text" class="long" id="course-faculty-1-firstname">
                        </div>
                      </div>

                      <div class="row row-col2">
                        <label for="course-faculty-1-lastname">Faculty Last Name:</label>
                        <div class="field">
                          <input type="text" class="long" id="course-faculty-1-lastname">
                        </div>
                      </div>

                      <div class="row row-col2">
                        <label for="course-faculty-1-photo">Faculty Photo</label>
                        <div class="field">
                          <div class="input input-existing">
                            <div class="current current-faculty-1-photo">
                              <img src="http://placehold.it/400x300&text=Faculty+Photo" alt="Faculty Photo" />
                              <a href="#" class="remove-item remove-faculty-photo remove-video-data"><span class="delete-icon"></span> Delete Faculty Photo</a>
                            </div>
                          </div>
                        </div>
                      </div>

                      <div class="row">
                        <label for="course-faculty-1-bio">Faculty Bio:</label>
                        <div class="field">
                          <textarea class="long tall edit-box tinymce" id="course-faculty-1-bio"></textarea>
                          <span class="tip tip-stacked">A brief description of your education, experience, and expertise</span>
                        </div>      
                      </div>

                      <a href="#" class="remove-item remove-faculty-data"><span class="delete-icon"></span> Delete Faculty Member</a>
                    </li>

                    <li class="input multi course-faculty-list-item">
                      <div class="row row-col2">
                        <label for="course-faculty-2-firstname">Faculty First Name:</label>
                        <div class="field">
                          <input type="text" class="long" id="course-faculty-2-firstname">
                        </div>
                      </div>

                      <div class="row row-col2">
                        <label for="course-faculty-2-lastname">Faculty Last Name:</label>
                        <div class="field">
                          <input type="text" class="long" id="course-faculty-2-lastname">
                        </div>
                      </div>

                      <div class="row row-col2">
                        <label for="course-faculty-2-photo">Faculty Photo</label>
                        <div class="field">
                          <div class="input">
                            <a href="#" class="new-item new-faculty-photo add-faculty-photo-data" id="course-faculty-2-photo">
                              <span class="upload-icon"></span>Upload Faculty Photo
                            </a>
                            <span class="tip tip-inline">Max size: 30KB</span>          
                          </div>
                        </div>
                      </div>

                      <div class="row">
                        <label for="course-faculty-2-bio">Faculty Bio:</label>
                        <div class="field">
                          <div clas="input">
                            <textarea class="long tall edit-box tinymce" id="course-faculty-2-bio"></textarea>
                            <span class="tip tip-stacked">A brief description of your education, experience, and expertise</span>
                          </div>
                        </div>      
                      </div>
                    </li>
                  </ul>

                  <a href="#" class="new-item new-course-faculty-item add-faculty-data">
                    <span class="plus-icon"></span>New Faculty Member
                  </a>
                </div>
              </div>
            </section>

          </section><!-- .settings-staff -->

          <section class="settings-grading">
            <h2 class="title">Grading</h2>

            <section class="settings-grading-range">
              <header>
                <h3>Overall Grade Range</h3>
                <span class="detail">Course grade ranges and their values</span>
              </header>

              <div class="row">
                
                <div class="grade-controls course-grading-range well">
                  <a href="#" class="new-grade-button"><span class="plus-icon"></span></a>
                  <div class="grade-slider">
                    <div class="grade-bar">
                      <ol class="increments">
                        <li class="increment-0">0</li>
                        <li class="increment-10">10</li>
                        <li class="increment-20">20</li>
                        <li class="increment-30">30</li>
                        <li class="increment-40">40</li>
                        <li class="increment-50">50</li>
                        <li class="increment-60">60</li>
                        <li class="increment-70">70</li>
                        <li class="increment-80">80</li>
                        <li class="increment-90">90</li>
                        <li class="increment-100">100</li>
                      </ol>
                      <ol class="grades">
                        <li class="bar-a" style="width: 100%;">
                          <span class="letter-grade" contenteditable>Pass</span>
                          <span class="range"></span>
                        </li>
                        <li class="bar-fail" style="width: 50%;">
                          <span class="letter-grade" contenteditable>Fail</span>
                          <span class="range"></span>
                          <a href="#" class="drag-bar"></a>
                        </li>
                      </ol>
                    </div>
                  </div>
                </div>

              </div>
            </section>

            <section class="settings-grading-general">
              <header>
                <h3>General Grading</h3>
                <span class="detail">Deadlines and Requirements</span>
              </header>

              <div class="row row-col2">
                <label for="course-grading-deadline">General Assignment Deadline:</label>

                <div class="field datepicker">
                  <div class="input">
                    <input type="text" class="time" id="course-grading-deadline" value="" placeholder="HH:MM">
                    <span class="tip tip-stacked">Boston, MA Local Time (UTC/GMT -5 hours).<br />
                      <a href="http://www.worldtimeserver.com/convert_time_in_UTC.aspx">Convert to your time zone</a>
                    </span>
                  </div>
                </div>
              </div>

              <div class="row row-col2">
                <label for="course-grading-graceperiod">Grace Period on Deadline:</label>

                <div class="field">
                  <div class="input">
                    <input type="text" class="short time" id="course-grading-graceperiod" value="0:00" placeholder="e.g. 10 minutes">
                    <span class="tip tip-stacked">leeway on due dates</span>
                  </div>
                </div>
              </div>
            </section>

            <section class="setting-grading-assignment-types">
              <header>
                <h3>Assignment Types</h3>
              </header>

              <div class="row">
                <div class="field enum">
                  <ul class="input-list course-grading-assignment-list">
                    <li class="input input-existing multi course-grading-assignment-list-item">
              <div class="row row-col2">
                        <label for="ourse-grading-assignment-1-name">Assignment Type Name:</label>

                <div class="field">
                          <div class="input course-grading-assignment-name">
                            <input type="text" class="long" id="course-grading-assignment-1-name">
                            <span class="tip tip-stacked">e.g. Homework, Labs, Midterm Exams, Final Exam</span>
                  </div>
                </div>
              </div>

              <div class="row row-col2">
                        <label for="course-grading-1-gradeweight">Weight of Total Grade:</label>

                <div class="field">
                          <div class="input course-grading-gradeweight">
                            <input type="text" class="short" id="course-grading-assignment-1-gradeweight">
                            <span class="tip tip-inline">e.g. 25%</span>                
                  </div>
                </div>
              </div>

              <div class="row row-col2">
                        <label for="course-grading-assignment-1-totalassignments">Total Number:</label>

                <div class="field">
                          <div class="input course-grading-totalassignments">
                            <input type="text" class="short" id="course-grading-assignment-1-totalassignments">
                            <span class="tip tip-inline">total exercises assigned</span>                
                  </div>
                </div>
              </div>

              <div class="row row-col2">
                        <label for="course-grading-assignment-1-droppable">Number of Droppable:</label>

                <div class="field">
                          <div class="input course-grading-droppable">
                            <input type="text" class="short" id="course-grading-assignment-1-droppable">
                            <span class="tip tip-inline">total exercises that won't be graded</span>               
                  </div>
                </div>
              </div>

                      <a href="#" class="remove-item remove-grading-data"><span class="delete-icon"></span> Delete Assignment Type</a>
                    </li>

                    <li class="input input-existing multi course-grading-assignment-list-item">
              <div class="row row-col2">
                        <label for="course-grading-assignment-2-name">Assignment Type Name:</label>

                <div class="field">
                          <div class="input course-grading-assignment-name">
                            <input type="text" class="long" id="course-grading-assignment-2-name">
                            <span class="tip tip-stacked">e.g. Homework, Labs, Midterm Exams, Final Exam</span>
                  </div>
                </div>
              </div>

              <div class="row row-col2">
                        <label for="course-grading-2-gradeweight">Weight of Total Grade:</label>

                <div class="field">
                          <div class="input course-grading-gradeweight">
                            <input type="text" class="short" id="course-grading-assignment-2-gradeweight">
                            <span class="tip tip-inline">e.g. 25%</span>                
                  </div>
                </div>
              </div>

              <div class="row row-col2">
                        <label for="course-grading-assignment-2-totalassignments">Total Number:</label>

                <div class="field">
                          <div class="input course-grading-totalassignments">
                            <input type="text" class="short" id="course-grading-assignment-2-totalassignments">
                            <span class="tip tip-inline">total exercises assigned</span>                
                  </div>
                </div>
              </div>

              <div class="row row-col2">
                        <label for="course-grading-assignment-2-droppable">Number of Droppable:</label>

                <div class="field">
                          <div class="input course-grading-droppable">
                            <input type="text" class="short" id="course-grading-assignment-2-droppable">
                            <span class="tip tip-inline">total exercises that won't be graded</span>               
                  </div>
                </div>
              </div>

                      <a href="#" class="remove-item remove-grading-data"><span class="delete-icon"></span> Delete Assignment Type</a>
                    </li>
                  </ul>

                  <a href="#" class="new-item new-course-grading-item add-grading-data">
                    <span class="plus-icon"></span>New Assignment Type
                  </a>
                  </div>
                </div>
            </section>
          </section><!-- .settings-grading -->

          <section class="settings-problems">
            <h2 class="title">Problems</h2>

            <section class="settings-problems-general">
              <header>
                <h3>General Settings</h3>
                <span class="detail">Course-wide settings for all problems</span>
              </header>

              <div class="row row-col2">
                <h4 class="label">Problem Randomization:</h4>

                <div class="field">
                  <div class="input input-radio">
                    <input checked="checked" type="radio" name="course-problems-general-randomization" id="course-problems-general-randomization-always" value="Always">
                    
                    <div class="copy">
                      <label for="course-problems-general-randomization-always">Always</label>
                    <span class="tip tip-stacked"><strong>randomize all</strong> problems</span>
                  </div>
                  </div>

                  <div class="input input-radio">
                    <input type="radio" name="course-problems-general-randomization" id="course-problems-general-randomization-never" value="Never">

                    <div class="copy">
                      <label for="course-problems-general-randomization-never">Never</label>
                    <span class="tip tip-stacked"><strong>do not randomize</strong> problems</span>
                  </div>
                  </div>

                  <div class="input input-radio">
                    <input type="radio" name="course-problems-general-randomization" id="course-problems-general-randomization-perstudent" value="Per Student">

                    <div class="copy">
                      <label for="course-problems-general-randomization-perstudent">Per Student</label>
                      <span class="tip tip-stacked">randomize problems <strong>per student</strong></span>
                  </div>
                  </div>
                </div>
              </div>

              <div class="row row-col2">
                <h4 class="label">Show Answers:</h4>

                <div class="field">
                  <div class="input input-radio">
                    <input checked="checked" type="radio" name="course-problems-general-showanswer" id="course-problems-general-showanswer-always" value="Always">

                    <div class="copy">
                      <label for="course-problems-general-showanswer-always">Always</label>
                      <span class="tip tip-stacked">Answers will be shown after the number of attempts has been met</span>
                  </div>
                  </div>

                  <div class="input input-radio">
                    <input type="radio" name="course-problems-general-showanswer" id="course-problems-general-showanswer-never" value="Never">

                    <div class="copy">
                      <label for="course-problems-general-showanswer-never">Never</label>
                      <span class="tip tip-stacked">Answers will never be shown, regardless of attempts</span>
                  </div>
                  </div>
                </div>
              </div>

              <div class="row row-col2">
                <label for="pcourse-roblems-general-attempts">Number of Attempts  <br /> Allowed on Problems: </label>

                <div class="field">
                  <div class="input">
                    <input type="text" class="short" id="course-problems-general-attempts" placeholder="0 or higher" value="0">
                    <span class="tip tip-stacked">Students will this have this number of chances to answer a problem. To set infinite atttempts, use "0"</span>
                  </div>
                </div>
              </div>
            </section><!-- .settings-problems-general -->

            <section class="settings-problems-assignment-1 settings-extras">
              <header>
                <h3>[Assignment Type Name]</h3>
              </header>

              <div class="row row-col2">
                <h4 class="label">Problem Randomization:</h4>

                <div class="field">
                  <div class="input input-radio">
                    <input checked="checked" type="radio" name="course-problems-assignment-1-randomization" id="course-problems-assignment-1-randomization-always" value="Always">
                    
                    <div class="copy">
                      <label for="course-problems-assignment-1-randomization-always">Always</label>
                    <span class="tip tip-stacked"><strong>randomize all</strong> problems</span>
                  </div>
                  </div>

                  <div class="input input-radio">
                    <input type="radio" name="course-problems-assignment-1-randomization" id="course-problems-assignment-1-randomization-never" value="Never">

                    <div class="copy">
                      <label for="course-problems-assignment-1-randomization-never">Never</label>
                    <span class="tip tip-stacked"><strong>do not randomize</strong> problems</span>
                  </div>
                </div>

                  <div class="input input-radio">
                    <input type="radio" name="course-problems-assignment-1-randomization" id="course-problems-assignment-1-randomization-perstudent" value="Per Student">

                    <div class="copy">
                      <label for="course-problems-assignment-1-randomization-perstudent">Per Student</label>
                      <span class="tip tip-stacked">randomize problems <strong>per student</strong></span>
                  </div>
                  </div>
                </div>
              </div>

              <div class="row row-col2">
                <h4 class="label">Show Answers:</h4>

                <div class="field">
                  <div class="input input-radio">
                    <input checked="checked" type="radio" name="course-problems-assignment-1-showanswer" id="course-problems-assignment-1-showanswer-always" value="Always">

                    <div class="copy">
                      <label for="course-problems-assignment-1-showanswer-always">Always</label>
                      <span class="tip tip-stacked">Answers will be shown after the number of attempts has been met</span>
                  </div>
                </div>

                  <div class="input input-radio">
                    <input type="radio" name="course-problems-assignment-1-showanswer" id="course-problems-assignment-1-showanswer-never" value="Never">

                    <div class="copy">
                      <label for="pcourse-roblems-assignment-1-showanswer-never">Never</label>
                      <span class="tip tip-stacked">Answers will never be shown, regardless of attempts</span>
                  </div>
                  </div>
                </div>
              </div>

              <div class="row row-col2">
                <label for="course-problems-assignment-1-attempts">Number of Attempts <br /> Allowed on Problems: </label>

                <div class="field">
                  <div class="input">
                    <input type="text" class="short" id="course-problems-assignment-1-attempts" placeholder="0 or higher" value="0">
                    <span class="tip tip-stacked">Students will this have this number of chances to answer a problem. To set infinite atttempts, use "0"</span>
                  </div>
                </div>
              </div>
            </section><!-- .settings-problems-assignment-1 -->
          </section><!-- .settings-problems -->

          <section class="settings-discussions">
            <h2 class="title">Discussions</h2>
            
            <section class="settings-discussions-general">
              <header>
                <h3>General Settings</h3>
                <span class="detail">Course-wide settings for online discussion</span>
              </header>

              <div class="row row-col2">
                <h4 class="label">Anonymous Discussions:</h4>

                <div class="field">
                  <div class="input input-radio">
                    <input type="radio" name="course-discussions-anonymous" id="course-discussions-anonymous-allow" value="Allow">
                    
                    <div class="copy">
                      <label for="course-discussions-anonymous-allow">Allow</label>
                    <span class="tip tip-stacked">Students and faculty <strong>will be able to post anonymously</strong></span>
                  </div>
                  </div>

                  <div class="input input-radio">
                    <input checked="checked" type="radio" name="course-discussions-anonymous" id="course-discussions-anonymous-dontallow" value="Do Not Allow">

                    <div class="copy">
                      <label for="course-discussions-anonymous-dontallow">Do not allow</label>
                    <span class="tip tip-stacked"><strong>Posting anonymously is not allowed</strong>. Any previous anonymous posts <strong>will be reverted to non-anonymous</strong></span>
                  </div>
                </div>
                </div>
              </div>

              <div class="row row-col2">
                <h4 class="label">Anonymous Discussions:</h4>

                <div class="field">
                  <div class="input input-radio">
                    <input checked="checked" type="radio" name="course-discussions-anonymous" id="course-discussions-anonymous-allow" value="Allow">
                    
                    <div class="copy">
                      <label for="course-discussions-anonymous-allow">Allow</label>
                      <span class="tip tip-stacked">Students and faculty <strong>will be able to post anonymously</strong></span>
                    </div>
                  </div>

                  <div class="input input-radio">
                    <input disabled="disabled" type="radio" name="course-discussions-anonymous" id="course-discussions-anonymous-dontallow" value="Do Not Allow">
                    
                    <div class="copy">
                      <label for="course-discussions-anonymous-dontallow">Do not allow</label>
                      <span class="tip tip-stacked">This option is disabled since there are previous discussions that are anonymous.</span>
                    </div>
                  </div>
                </div>
              </div>

              <div class="row row-col2">
                <h4 class="label">Discussion Categories</h4>

                <div class="field enum">
                  <ul class="input-list course-discussions-categories-list sortable">
                    <li class="input input-existing input-default course-discussions-categories-list-item sortable-item">
                      <div class="group">
                        <label for="course-discussions-categories-1-name">Category Name: </label>
                        <input type="text" class="course-discussions-categories-name" id="course-discussions-categories-1-name" placeholder="" value="General" disabled="disabled">
                      </div>

                      <a href="#" class="drag-handle"></a>
                    </li>
                    
                    <li class="input input-existing input-default course-discussions-categories-list-item sortable-item">
                      <div class="group">
                        <label for="course-discussions-categories-2-name">Category Name: </label>
                        <input type="text" class="course-discussions-categories-name" id="course-discussions-categories-2-name" placeholder="" value="Feedback" disabled="disabled">
                      </div>

                      <a href="#" class="drag-handle"></a>
                    </li>

                    <li class="input input-existing input-default course-discussions-categories-list-item sortable-item">
                      <div class="group">
                        <label for="course-discussions-categories-3-name">Category Name: </label>
                        <input type="text" class="course-discussions-categories-name" id="course-discussions-categories-3-name" placeholder="" value="Troubleshooting" disabled="disabled">
                      </div>

                      <a href="#" class="drag-handle"></a>
                    </li>

                    <li class="input input-existing course-discussions-categories-list-item sortable-item">
                      <div class="group">
                        <label for="course-discussions-categories-4-name">Category Name: </label>
                        <input type="text" class="course-discussions-categories-name" id="course-discussions-categories-4-name" placeholder="" value="Study Groups">

                        <a href="#" class="remove-item remove-course-discussions-categories-data"><span class="delete-icon"></span> Delete Category</a>
                      </div>

                      <a href="#" class="drag-handle"></a>
                    </li>

                    <li class="input input-existing course-discussions-categories-list-item sortable-item">
                      <div class="group">
                        <label for="course-discussions-categories-5-name">Category Name: </label>
                        <input type="text" class="course-discussions-categories-name" id="course-discussions-categories-5-name" placeholder="" value="Lectures">
                      </div>

                      <a href="#" class="remove-item remove-course-discussions-categories-data"><span class="delete-icon"></span> Delete Category</a>

                      <a href="#" class="drag-handle"></a>
                    </li>

                    <li class="input input-existing course-discussions-categories-list-item sortable-item">
                      <div class="group">
                        <label for="course-discussions-categories-6-name">Category Name: </label>
                        <input type="text" class="course-discussions-categories-name" id="course-discussions-categories-6-name" placeholder="" value="Labs">
                      </div>

                      <a href="#" class="remove-item remove-course-discussions-categories-data"><span class="delete-icon"></span> Delete Category</a>

                      <a href="#" class="drag-handle"></a>
                    </li>

                    <li class="input input-existing course-discussions-categories-list-item sortable-item">
                      <div class="group">
                        <label for="course-discussions-categories-6-name">Category Name: </label>
                        <input type="text" class="course-discussions-categories-name" id="course-discussions-categories-6-name" placeholder="" value="">
                      </div>

                      <a href="#" class="remove-item remove-course-discussions-categories-data"><span class="delete-icon"></span> Delete Category</a>

                      <a href="#" class="drag-handle"></a>
                    </li>
                  </ul>

                  <a href="#" class="new-item new-course-discussions-categories-item add-categories-data">
                    <span class="plus-icon"></span>New Discussion Category
                  </a>
                </div>
              </div>
            </section><!-- .settings-discussions-general -->
          </section><!-- .settings-discussions -->
        </div>
      </article>
    </div>
  </div>
</%block><|MERGE_RESOLUTION|>--- conflicted
+++ resolved
@@ -219,13 +219,8 @@
               <div class="row row-col2 datepair">
                 <h4 class="label">Course Dates:</h4>
                 
-<<<<<<< HEAD
-                <div class="field datepair">
+                <div class="field">
                   <div class="input multi multi-inline"  id="course-start">
-=======
-                <div class="field">
-                  <div class="input multi multi-inline">
->>>>>>> 075bc75a
                     <div class="group">
                       <label for="course-start-date">Start Date</label>
                       <input type="text" class="start-date date start" id="course-start-date" placeholder="MM/DD/YYYY" autocomplete="off">
@@ -240,13 +235,8 @@
                   </div>
                 </div>
 
-<<<<<<< HEAD
-                <div class="field field-additional datepair">
+                <div class="field field-additional">
                   <div class="input multi multi-inline" id="course-end">
-=======
-                <div class="field field-additional">
-                  <div class="input multi multi-inline">
->>>>>>> 075bc75a
                     <div class="group">
                       <label for="course-end-date">End Date</label>
                       <input type="text" class="end-date date end" id="course-end-date" placeholder="MM/DD/YYYY" autocomplete="off">
@@ -265,13 +255,8 @@
               <div class="row row-col2 datepair">
                 <h4 class="label">Enrollment Dates:</h4>
                 
-<<<<<<< HEAD
-                <div class="field datepair">
+                <div class="field">
                   <div class="input multi multi-inline" id="enrollment-start">
-=======
-                <div class="field">
-                  <div class="input multi multi-inline">
->>>>>>> 075bc75a
                     <div class="group">
                       <label for="course-enrollment-start-date">Start Date</label>
                       <input type="text" class="start-date date start" id="course-enrollment-start-date" placeholder="MM/DD/YYYY" autocomplete="off">
@@ -286,13 +271,8 @@
                   </div>
                 </div>
 
-<<<<<<< HEAD
-                <div class="field field-additional datepair">
+                <div class="field field-additional">
                   <div class="input multi multi-inline" id="enrollment-end">
-=======
-                <div class="field field-additional">
-                  <div class="input multi multi-inline">
->>>>>>> 075bc75a
                     <div class="group">
                       <label for="course-enrollment-end-date">End Date</label>
                       <input type="text" class="end-date date end" id="course-enrollment-end-date" placeholder="MM/DD/YYYY" autocomplete="off">
