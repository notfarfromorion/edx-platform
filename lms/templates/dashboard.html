--- conflicted
+++ resolved
@@ -15,48 +15,6 @@
 <%block name="js_extra">
   <script type="text/javascript">
   (function() {
-
-<<<<<<< HEAD
-    var carouselPageHeight = 0;
-    var carouselIndex = 0;
-    var carouselDelay = 5000;
-    var carouselPages = $('.news-carousel .page').length;
-
-
-    $('.news-carousel .page').each(function() {
-      carouselPageHeight = Math.max($(this).outerHeight(), carouselPageHeight);
-    });
-    $('.news-carousel .pages').css('height', carouselPageHeight);
-    $('.news-carousel .page-dot').bind('click', setCarouselPage);
-    var carouselTimer = setInterval(nextCarouselPage, carouselDelay);
-
-    function nextCarouselPage() {
-      carouselIndex = carouselIndex + 1 < carouselPages ? carouselIndex + 1 : 0;
-      setCarouselPage(null, carouselIndex);
-    }
-
-    function setCarouselPage(event, index) {
-      var $pageToShow;
-      var transitionSpeed;
-      $('.news-carousel .page-dots').find('.current').removeClass('current');
-
-      if(event) {
-        clearInterval(carouselTimer);
-        carouselTimer = setInterval(nextCarouselPage, carouselDelay);
-        carouselIndex = $(this).closest('li').index();
-        transitionSpeed = 250;
-        $pageToShow = $('.news-carousel .page').eq(carouselIndex);
-        $(this).addClass('current');
-      } else {
-        transitionSpeed = 750;
-        $pageToShow = $('.news-carousel .page').eq(index);
-        $('.news-carousel .page-dot').eq(index).addClass('current');
-      }
-
-      $pageToShow.fadeIn(transitionSpeed);
-      $('.news-carousel .page').not($pageToShow).fadeOut(transitionSpeed);
-    }
-
     $(".email-settings").click(function(event) {
       $("#email_settings_course_id").val( $(event.target).data("course-id") );
       $("#email_settings_course_number").text( $(event.target).data("course-number") );
@@ -65,8 +23,6 @@
       }
     });
 
-=======
->>>>>>> 7bf73422
     $(".unenroll").click(function(event) {
       $("#unenroll_course_id").val( $(event.target).data("course-id") );
       $("#unenroll_course_number").text( $(event.target).data("course-number") );
@@ -348,12 +304,10 @@
                 <a href="${course_target}" class="enter-course">${_('View Course')}</a>
               % endif
             % endif
-<<<<<<< HEAD
-            <a href="#unenroll-modal" class="unenroll" rel="leanModal" data-course-id="${course.id}" data-course-number="${course.number}">Unregister</a>
-            <a href="#email-settings-modal" class="email-settings" rel="leanModal" data-course-id="${course.id}" data-course-number="${course.number}" data-optout="${course.id in course_optouts}">Email Settings</a>
-=======
+
             <a href="#unenroll-modal" class="unenroll" rel="leanModal" data-course-id="${course.id}" data-course-number="${course.number}">${_('Unregister')}</a>
->>>>>>> 7bf73422
+            <a href="#email-settings-modal" class="email-settings" rel="leanModal" data-course-id="${course.id}" data-course-number="${course.number}" data-optout="${course.id in course_optouts}">${_('Email Settings')}</a>
+
           </section>
         </article>
 
