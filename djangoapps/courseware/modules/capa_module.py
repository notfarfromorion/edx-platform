--- conflicted
+++ resolved
@@ -241,12 +241,8 @@
             return True
         if self.show_answer == 'closed' and not self.closed():
             return False
-<<<<<<< HEAD
-        print "aa", self.show_answer
-=======
         if self.show_answer == 'always':
             return True
->>>>>>> 98f19470
         raise self.system.exception404 #TODO: Not 404
 
     def get_answer(self, get):
@@ -375,13 +371,7 @@
             self.lcp.context=dict()
             self.lcp.questions=dict() # Detailed info about questions in problem instance. TODO: Should be by id and not lid. 
             self.lcp.seed=None
-
-<<<<<<< HEAD
-        filename="problems/"+self.filename+".xml"
-        self.lcp=LoncapaProblem(self.filestore.open(filename), self.item_id, self.lcp.get_state())
-=======
         self.lcp=LoncapaProblem(self.filestore.open(self.filename), self.item_id, self.lcp.get_state())
->>>>>>> 98f19470
 
         event_info['new_state']=self.lcp.get_state()
         self.tracker('reset_problem', event_info)
