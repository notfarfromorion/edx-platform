import datetime
import feedparser
import json
import logging
import random
import re
import string       # pylint: disable=W0402
import urllib
import uuid
import time

from django.conf import settings
from django.contrib.auth import logout, authenticate, login
from django.contrib.auth.models import User
from django.contrib.auth.decorators import login_required
from django.contrib.auth.views import password_reset_confirm
from django.core.cache import cache
from django.core.context_processors import csrf
from django.core.mail import send_mail
from django.core.urlresolvers import reverse
from django.core.validators import validate_email, validate_slug, ValidationError
from django.db import IntegrityError, transaction
from django.http import HttpResponse, HttpResponseBadRequest, HttpResponseForbidden, HttpResponseNotAllowed, Http404
from django.shortcuts import redirect
from django_future.csrf import ensure_csrf_cookie
from django.utils.http import cookie_date
from django.utils.http import base36_to_int

from mitxmako.shortcuts import render_to_response, render_to_string
from bs4 import BeautifulSoup

from student.models import (Registration, UserProfile, TestCenterUser, TestCenterUserForm,
                            TestCenterRegistration, TestCenterRegistrationForm,
                            PendingNameChange, PendingEmailChange,
                            CourseEnrollment, unique_id_for_user,
                            get_testcenter_registration, CourseEnrollmentAllowed)

from student.forms import PasswordResetFormNoActive

from certificates.models import CertificateStatuses, certificate_status_for_student

from xmodule.course_module import CourseDescriptor
from xmodule.modulestore.exceptions import ItemNotFoundError
from xmodule.modulestore.django import modulestore

from collections import namedtuple

from courseware.courses import get_courses, sort_by_announcement
from courseware.access import has_access

from external_auth.models import ExternalAuthMap

from statsd import statsd
from pytz import UTC

log = logging.getLogger("mitx.student")
Article = namedtuple('Article', 'title url author image deck publication publish_date')


def csrf_token(context):
    ''' A csrf token that can be included in a form.
    '''
    csrf_token = context.get('csrf_token', '')
    if csrf_token == 'NOTPROVIDED':
        return ''
    return (u'<div style="display:none"><input type="hidden"'
            ' name="csrfmiddlewaretoken" value="%s" /></div>' % (csrf_token))


# NOTE: This view is not linked to directly--it is called from
# branding/views.py:index(), which is cached for anonymous users.
# This means that it should always return the same thing for anon
# users. (in particular, no switching based on query params allowed)
def index(request, extra_context={}, user=None):
    '''
    Render the edX main page.

    extra_context is used to allow immediate display of certain modal windows, eg signup,
    as used by external_auth.
    '''

    # The course selection work is done in courseware.courses.
    domain = settings.MITX_FEATURES.get('FORCE_UNIVERSITY_DOMAIN')  # normally False
    # do explicit check, because domain=None is valid
    if domain == False:
        domain = request.META.get('HTTP_HOST')

    courses = get_courses(None, domain=domain)
    courses = sort_by_announcement(courses)

    # Get the 3 most recent news
    top_news = _get_news(top=3)

    context = {'courses': courses, 'news': top_news}
    context.update(extra_context)
    return render_to_response('index.html', context)


def course_from_id(course_id):
    """Return the CourseDescriptor corresponding to this course_id"""
    course_loc = CourseDescriptor.id_to_location(course_id)
    return modulestore().get_instance(course_id, course_loc)

day_pattern = re.compile(r'\s\d+,\s')
multimonth_pattern = re.compile(r'\s?\-\s?\S+\s')


def get_date_for_press(publish_date):
    import datetime
    # strip off extra months, and just use the first:
    date = re.sub(multimonth_pattern, ", ", publish_date)
    if re.search(day_pattern, date):
        date = datetime.datetime.strptime(date, "%B %d, %Y")
    else:
        date = datetime.datetime.strptime(date, "%B, %Y")
    return date


def press(request):
    json_articles = cache.get("student_press_json_articles")
    if json_articles is None:
        if hasattr(settings, 'RSS_URL'):
            content = urllib.urlopen(settings.PRESS_URL).read()
            json_articles = json.loads(content)
        else:
            content = open(settings.PROJECT_ROOT / "templates" / "press.json").read()
            json_articles = json.loads(content)
        cache.set("student_press_json_articles", json_articles)
    articles = [Article(**article) for article in json_articles]
    articles.sort(key=lambda item: get_date_for_press(item.publish_date), reverse=True)
    return render_to_response('static_templates/press.html', {'articles': articles})


def process_survey_link(survey_link, user):
    """
    If {UNIQUE_ID} appears in the link, replace it with a unique id for the user.
    Currently, this is sha1(user.username).  Otherwise, return survey_link.
    """
    return survey_link.format(UNIQUE_ID=unique_id_for_user(user))


def cert_info(user, course):
    """
    Get the certificate info needed to render the dashboard section for the given
    student and course.  Returns a dictionary with keys:

    'status': one of 'generating', 'ready', 'notpassing', 'processing', 'restricted'
    'show_download_url': bool
    'download_url': url, only present if show_download_url is True
    'show_disabled_download_button': bool -- true if state is 'generating'
    'show_survey_button': bool
    'survey_url': url, only if show_survey_button is True
    'grade': if status is not 'processing'
    """
    if not course.has_ended():
        return {}

    return _cert_info(user, course, certificate_status_for_student(user, course.id))


def _cert_info(user, course, cert_status):
    """
    Implements the logic for cert_info -- split out for testing.
    """
    default_status = 'processing'

    default_info = {'status': default_status,
                    'show_disabled_download_button': False,
                    'show_download_url': False,
                    'show_survey_button': False}

    if cert_status is None:
        return default_info

    # simplify the status for the template using this lookup table
    template_state = {
        CertificateStatuses.generating: 'generating',
        CertificateStatuses.regenerating: 'generating',
        CertificateStatuses.downloadable: 'ready',
        CertificateStatuses.notpassing: 'notpassing',
        CertificateStatuses.restricted: 'restricted',
    }

    status = template_state.get(cert_status['status'], default_status)

    d = {'status': status,
         'show_download_url': status == 'ready',
         'show_disabled_download_button': status == 'generating', }

    if (status in ('generating', 'ready', 'notpassing', 'restricted') and
            course.end_of_course_survey_url is not None):
        d.update({
            'show_survey_button': True,
            'survey_url': process_survey_link(course.end_of_course_survey_url, user)})
    else:
        d['show_survey_button'] = False

    if status == 'ready':
        if 'download_url' not in cert_status:
            log.warning("User %s has a downloadable cert for %s, but no download url",
                        user.username, course.id)
            return default_info
        else:
            d['download_url'] = cert_status['download_url']

    if status in ('generating', 'ready', 'notpassing', 'restricted'):
        if 'grade' not in cert_status:
            # Note: as of 11/20/2012, we know there are students in this state-- cs169.1x,
            # who need to be regraded (we weren't tracking 'notpassing' at first).
            # We can add a log.warning here once we think it shouldn't happen.
            return default_info
        else:
            d['grade'] = cert_status['grade']

    return d


@ensure_csrf_cookie
def signin_user(request):
    """
    This view will display the non-modal login form
    """
    if request.user.is_authenticated():
        return redirect(reverse('dashboard'))

    context = {
        'course_id': request.GET.get('course_id'),
        'enrollment_action': request.GET.get('enrollment_action')
    }
    return render_to_response('login.html', context)


@ensure_csrf_cookie
def register_user(request, extra_context={}):
    """
    This view will display the non-modal registration form
    """
    if request.user.is_authenticated():
        return redirect(reverse('dashboard'))

    context = {
        'course_id': request.GET.get('course_id'),
        'enrollment_action': request.GET.get('enrollment_action')
    }
    context.update(extra_context)

    return render_to_response('register.html', context)


@login_required
@ensure_csrf_cookie
def dashboard(request):
    user = request.user
    enrollments = CourseEnrollment.objects.filter(user=user)

    # Build our courses list for the user, but ignore any courses that no longer
    # exist (because the course IDs have changed). Still, we don't delete those
    # enrollments, because it could have been a data push snafu.
    courses = []
    for enrollment in enrollments:
        try:
            courses.append(course_from_id(enrollment.course_id))
        except ItemNotFoundError:
            log.error("User {0} enrolled in non-existent course {1}"
                      .format(user.username, enrollment.course_id))

    message = ""
    if not user.is_active:
        message = render_to_string('registration/activate_account_notice.html', {'email': user.email})

    # Global staff can see what courses errored on their dashboard
    staff_access = False
    errored_courses = {}
    if has_access(user, 'global', 'staff'):
        # Show any courses that errored on load
        staff_access = True
        errored_courses = modulestore().get_errored_courses()

    show_courseware_links_for = frozenset(course.id for course in courses
                                          if has_access(request.user, course, 'load'))

    cert_statuses = {course.id: cert_info(request.user, course) for course in courses}

    exam_registrations = {course.id: exam_registration_info(request.user, course) for course in courses}

    # Get the 3 most recent news
    top_news = _get_news(top=3) if not settings.MITX_FEATURES.get('ENABLE_MKTG_SITE', False) else None
            
    # get info w.r.t ExternalAuthMap
    external_auth_map = None
<<<<<<< HEAD
    if 'external_auth' in settings.INSTALLED_APPS:
        from external_auth.models import ExternalAuthMap
        try:
            external_auth_map = ExternalAuthMap.objects.get(user=user)
        except ExternalAuthMap.DoesNotExist:
            pass
=======
    try:
        external_auth_map = ExternalAuthMap.objects.get(user=user)
    except ExternalAuthMap.DoesNotExist:
        pass
>>>>>>> 21a14eff

    context = {'courses': courses,
               'message': message,
               'external_auth_map': external_auth_map,
               'staff_access': staff_access,
               'errored_courses': errored_courses,
               'show_courseware_links_for': show_courseware_links_for,
               'cert_statuses': cert_statuses,
               'news': top_news,
               'exam_registrations': exam_registrations,
               }

    return render_to_response('dashboard.html', context)


def try_change_enrollment(request):
    """
    This method calls change_enrollment if the necessary POST
    parameters are present, but does not return anything. It
    simply logs the result or exception. This is usually
    called after a registration or login, as secondary action.
    It should not interrupt a successful registration or login.
    """
    if 'enrollment_action' in request.POST:
        try:
            enrollment_response = change_enrollment(request)
            # There isn't really a way to display the results to the user, so we just log it
            # We expect the enrollment to be a success, and will show up on the dashboard anyway
            log.info(
                "Attempted to automatically enroll after login. Response code: {0}; response body: {1}".format(
                    enrollment_response.status_code,
                    enrollment_response.content
                )
            )
        except Exception, e:
            log.exception("Exception automatically enrolling after login: {0}".format(str(e)))


def change_enrollment(request):
    """
    Modify the enrollment status for the logged-in user.

    The request parameter must be a POST request (other methods return 405)
    that specifies course_id and enrollment_action parameters. If course_id or
    enrollment_action is not specified, if course_id is not valid, if
    enrollment_action is something other than "enroll" or "unenroll", if
    enrollment_action is "enroll" and enrollment is closed for the course, or
    if enrollment_action is "unenroll" and the user is not enrolled in the
    course, a 400 error will be returned. If the user is not logged in, 403
    will be returned; it is important that only this case return 403 so the
    front end can redirect the user to a registration or login page when this
    happens. This function should only be called from an AJAX request or
    as a post-login/registration helper, so the error messages in the responses
    should never actually be user-visible.
    """
    if request.method != "POST":
        return HttpResponseNotAllowed(["POST"])

    user = request.user
    if not user.is_authenticated():
        return HttpResponseForbidden()

    action = request.POST.get("enrollment_action")
    course_id = request.POST.get("course_id")
    if course_id is None:
        return HttpResponseBadRequest("Course id not specified")

    if action == "enroll":
        # Make sure the course exists
        # We don't do this check on unenroll, or a bad course id can't be unenrolled from
        try:
            course = course_from_id(course_id)
        except ItemNotFoundError:
            log.warning("User {0} tried to enroll in non-existent course {1}"
                        .format(user.username, course_id))
            return HttpResponseBadRequest("Course id is invalid")

        if not has_access(user, course, 'enroll'):
            return HttpResponseBadRequest("Enrollment is closed")

        org, course_num, run = course_id.split("/")
        statsd.increment("common.student.enrollment",
                         tags=["org:{0}".format(org),
                               "course:{0}".format(course_num),
                               "run:{0}".format(run)])

        try:
            enrollment, created = CourseEnrollment.objects.get_or_create(user=user, course_id=course.id)
        except IntegrityError:
            # If we've already created this enrollment in a separate transaction,
            # then just continue
            pass
        return HttpResponse()

    elif action == "unenroll":
        try:
            enrollment = CourseEnrollment.objects.get(user=user, course_id=course_id)
            enrollment.delete()

            org, course_num, run = course_id.split("/")
            statsd.increment("common.student.unenrollment",
                             tags=["org:{0}".format(org),
                                   "course:{0}".format(course_num),
                                   "run:{0}".format(run)])

            return HttpResponse()
        except CourseEnrollment.DoesNotExist:
            return HttpResponseBadRequest("You are not enrolled in this course")
    else:
        return HttpResponseBadRequest("Enrollment action is invalid")


@ensure_csrf_cookie
def accounts_login(request, error=""):

    return render_to_response('login.html', {'error': error})


# Need different levels of logging
@ensure_csrf_cookie
def login_user(request, error=""):
    ''' AJAX request to log in the user. '''
    if 'email' not in request.POST or 'password' not in request.POST:
        return HttpResponse(json.dumps({'success': False,
                                        'value': 'There was an error receiving your login information. Please email us.'}))  # TODO: User error message

    email = request.POST['email']
    password = request.POST['password']
    try:
        user = User.objects.get(email=email)
    except User.DoesNotExist:
        log.warning(u"Login failed - Unknown user email: {0}".format(email))
        return HttpResponse(json.dumps({'success': False,
                                        'value': 'Email or password is incorrect.'}))  # TODO: User error message

    username = user.username
    user = authenticate(username=username, password=password)
    if user is None:
        log.warning(u"Login failed - password for {0} is invalid".format(email))
        return HttpResponse(json.dumps({'success': False,
                                        'value': 'Email or password is incorrect.'}))

    if user is not None and user.is_active:
        try:
            login(request, user)
            if request.POST.get('remember') == 'true':
                request.session.set_expiry(604800)
                log.debug("Setting user session to never expire")
            else:
                request.session.set_expiry(0)
        except Exception as e:
            log.critical("Login failed - Could not create session. Is memcached running?")
            log.exception(e)

        log.info(u"Login success - {0} ({1})".format(username, email))

        try_change_enrollment(request)

        statsd.increment("common.student.successful_login")
        response = HttpResponse(json.dumps({'success': True}))

        # set the login cookie for the edx marketing site
        # we want this cookie to be accessed via javascript
        # so httponly is set to None

        if request.session.get_expire_at_browser_close():
            max_age = None
            expires = None
        else:
            max_age = request.session.get_expiry_age()
            expires_time = time.time() + max_age
            expires = cookie_date(expires_time)

        response.set_cookie(settings.EDXMKTG_COOKIE_NAME,
                            'true', max_age=max_age,
                            expires=expires, domain=settings.SESSION_COOKIE_DOMAIN,
                            path='/',
                            secure=None,
                            httponly=None)

        return response

    log.warning(u"Login failed - Account not active for user {0}, resending activation".format(username))

    reactivation_email_for_user(user)
    not_activated_msg = "This account has not been activated. We have " + \
                        "sent another activation message. Please check your " + \
                        "e-mail for the activation instructions."
    return HttpResponse(json.dumps({'success': False,
                                    'value': not_activated_msg}))


@ensure_csrf_cookie
def logout_user(request):
    '''
    HTTP request to log out the user. Redirects to marketing page.
    Deletes both the CSRF and sessionid cookies so the marketing
    site can determine the logged in state of the user
    '''

    logout(request)
    response = redirect('/')
    response.delete_cookie(settings.EDXMKTG_COOKIE_NAME,
                           path='/',
                           domain=settings.SESSION_COOKIE_DOMAIN)
    return response


@login_required
@ensure_csrf_cookie
def change_setting(request):
    ''' JSON call to change a profile setting: Right now, location
    '''
    # TODO (vshnayder): location is no longer used
    up = UserProfile.objects.get(user=request.user)  # request.user.profile_cache
    if 'location' in request.POST:
        up.location = request.POST['location']
    up.save()

    return HttpResponse(json.dumps({'success': True,
                                    'location': up.location, }))


def _do_create_account(post_vars):
    """
    Given cleaned post variables, create the User and UserProfile objects, as well as the
    registration for this user.

    Returns a tuple (User, UserProfile, Registration).

    Note: this function is also used for creating test users.
    """
    user = User(username=post_vars['username'],
                email=post_vars['email'],
                is_active=False)
    user.set_password(post_vars['password'])
    registration = Registration()
    # TODO: Rearrange so that if part of the process fails, the whole process fails.
    # Right now, we can have e.g. no registration e-mail sent out and a zombie account
    try:
        user.save()
    except IntegrityError:
        js = {'success': False}
        # Figure out the cause of the integrity error
        if len(User.objects.filter(username=post_vars['username'])) > 0:
            js['value'] = "An account with the Public Username  '" + post_vars['username'] + "' already exists."
            js['field'] = 'username'
            return HttpResponse(json.dumps(js))

        if len(User.objects.filter(email=post_vars['email'])) > 0:
            js['value'] = "An account with the Email '" + post_vars['email'] + "' already exists."
            js['field'] = 'email'
            return HttpResponse(json.dumps(js))

        raise

    registration.register(user)

    profile = UserProfile(user=user)
    profile.name = post_vars['name']
    profile.level_of_education = post_vars.get('level_of_education')
    profile.gender = post_vars.get('gender')
    profile.mailing_address = post_vars.get('mailing_address')
    profile.goals = post_vars.get('goals')

    try:
        profile.year_of_birth = int(post_vars['year_of_birth'])
    except (ValueError, KeyError):
        # If they give us garbage, just ignore it instead
        # of asking them to put an integer.
        profile.year_of_birth = None
    try:
        profile.save()
    except Exception:
        log.exception("UserProfile creation failed for user {0}.".format(user.id))
    return (user, profile, registration)


@ensure_csrf_cookie
def create_account(request, post_override=None):
    '''
    JSON call to create new edX account.
    Used by form in signup_modal.html, which is included into navigation.html
    '''
    js = {'success': False}

    post_vars = post_override if post_override else request.POST

    # if doing signup for an external authorization, then get email, password, name from the eamap
    # don't use the ones from the form, since the user could have hacked those
    # unless originally we didn't get a valid email or name from the external auth
    DoExternalAuth = 'ExternalAuthMap' in request.session
    if DoExternalAuth:
        eamap = request.session['ExternalAuthMap']
        try:
            validate_email(eamap.external_email)
            email = eamap.external_email
        except ValidationError:
            email = post_vars.get('email', '')
        if eamap.external_name.strip() == '':
            name = post_vars.get('name', '')
        else:
            name = eamap.external_name 
        password = eamap.internal_password
        post_vars = dict(post_vars.items())
        post_vars.update(dict(email=email, name=name, password=password))
        log.info('In create_account with external_auth: post_vars = %s' % post_vars)

    # Confirm we have a properly formed request
    for a in ['username', 'email', 'password', 'name']:
        if a not in post_vars:
            js['value'] = "Error (401 {field}). E-mail us.".format(field=a)
            js['field'] = a
            return HttpResponse(json.dumps(js))

    if post_vars.get('honor_code', 'false') != u'true':
        js['value'] = "To enroll, you must follow the honor code.".format(field=a)
        js['field'] = 'honor_code'
        return HttpResponse(json.dumps(js))

<<<<<<< HEAD
    # Can't have terms of service for Stanford users, according to Stanford's Office of General Counsel
    if settings.MITX_FEATURES.get("AUTH_USE_SHIB") and DoExternalAuth and ("stanford" in eamap.external_domain):
        pass
    else:
=======
    # Can't have terms of service for certain SHIB users, like at Stanford
    tos_not_required = settings.MITX_FEATURES.get("AUTH_USE_SHIB") \
                       and settings.MITX_FEATURES.get('SHIB_DISABLE_TOS') \
                       and DoExternalAuth and ("shib" in eamap.external_domain)

    if not tos_not_required:
>>>>>>> 21a14eff
        if post_vars.get('terms_of_service', 'false') != u'true':
            js['value'] = "You must accept the terms of service.".format(field=a)
            js['field'] = 'terms_of_service'
            return HttpResponse(json.dumps(js))

    # Confirm appropriate fields are there.
    # TODO: Check e-mail format is correct.
    # TODO: Confirm e-mail is not from a generic domain (mailinator, etc.)? Not sure if
    # this is a good idea
    # TODO: Check password is sane

    required_post_vars = ['username', 'email', 'name', 'password', 'terms_of_service', 'honor_code']
<<<<<<< HEAD
    if settings.MITX_FEATURES.get("AUTH_USE_SHIB") and DoExternalAuth and ("stanford" in eamap.external_domain):
        # Can't have terms of service for Stanford users, according to Stanford's Office of General Counsel
=======
    if tos_not_required:
>>>>>>> 21a14eff
        required_post_vars =  ['username', 'email', 'name', 'password', 'honor_code']

    for a in required_post_vars:
        if len(post_vars[a]) < 2:
            error_str = {'username': 'Username must be minimum of two characters long.',
                         'email': 'A properly formatted e-mail is required.',
                         'name': 'Your legal name must be a minimum of two characters long.',
                         'password': 'A valid password is required.',
                         'terms_of_service': 'Accepting Terms of Service is required.',
                         'honor_code': 'Agreeing to the Honor Code is required.'}
            js['value'] = error_str[a]
            js['field'] = a
            return HttpResponse(json.dumps(js))

    try:
        validate_email(post_vars['email'])
    except ValidationError:
        js['value'] = "Valid e-mail is required.".format(field=a)
        js['field'] = 'email'
        return HttpResponse(json.dumps(js))

    try:
        validate_slug(post_vars['username'])
    except ValidationError:
        js['value'] = "Username should only consist of A-Z and 0-9, with no spaces.".format(field=a)
        js['field'] = 'username'
        return HttpResponse(json.dumps(js))

    # Ok, looks like everything is legit.  Create the account.
    ret = _do_create_account(post_vars)
    if isinstance(ret, HttpResponse):  # if there was an error then return that
        return ret
    (user, profile, registration) = ret

    d = {'name': post_vars['name'],
         'key': registration.activation_key,
         }

    # composes activation email
    subject = render_to_string('emails/activation_email_subject.txt', d)
    # Email subject *must not* contain newlines
    subject = ''.join(subject.splitlines())
    message = render_to_string('emails/activation_email.txt', d)

    try:
        if settings.MITX_FEATURES.get('REROUTE_ACTIVATION_EMAIL'):
            dest_addr = settings.MITX_FEATURES['REROUTE_ACTIVATION_EMAIL']
            message = ("Activation for %s (%s): %s\n" % (user, user.email, profile.name) +
                       '-' * 80 + '\n\n' + message)
            send_mail(subject, message, settings.DEFAULT_FROM_EMAIL, [dest_addr], fail_silently=False)
        elif not settings.GENERATE_RANDOM_USER_CREDENTIALS:
            res = user.email_user(subject, message, settings.DEFAULT_FROM_EMAIL)
    except:
        log.warning('Unable to send activation email to user', exc_info=True)
        js['value'] = 'Could not send activation e-mail.'
        return HttpResponse(json.dumps(js))

    # Immediately after a user creates an account, we log them in. They are only
    # logged in until they close the browser. They can't log in again until they click
    # the activation link from the email.
    login_user = authenticate(username=post_vars['username'], password=post_vars['password'])
    login(request, login_user)
    request.session.set_expiry(0)

    if DoExternalAuth:
        eamap.user = login_user
        eamap.dtsignup = datetime.datetime.now(UTC)
        eamap.save()
        log.info("User registered with external_auth %s" % post_vars['username'])
        log.info('Updated ExternalAuthMap for %s to be %s' % (post_vars['username'], eamap))

        if settings.MITX_FEATURES.get('BYPASS_ACTIVATION_EMAIL_FOR_EXTAUTH'):
            log.info('bypassing activation email')
            login_user.is_active = True
            login_user.save()

    try_change_enrollment(request)

    statsd.increment("common.student.account_created")

    js = {'success': True}
    HttpResponse(json.dumps(js), mimetype="application/json")

    response = HttpResponse(json.dumps({'success': True}))

    # set the login cookie for the edx marketing site
    # we want this cookie to be accessed via javascript
    # so httponly is set to None

    if request.session.get_expire_at_browser_close():
        max_age = None
        expires = None
    else:
        max_age = request.session.get_expiry_age()
        expires_time = time.time() + max_age
        expires = cookie_date(expires_time)

    response.set_cookie(settings.EDXMKTG_COOKIE_NAME,
                        'true', max_age=max_age,
                        expires=expires, domain=settings.SESSION_COOKIE_DOMAIN,
                        path='/',
                        secure=None,
                        httponly=None)
    return response


def exam_registration_info(user, course):
    """ Returns a Registration object if the user is currently registered for a current
    exam of the course.  Returns None if the user is not registered, or if there is no
    current exam for the course.
    """
    exam_info = course.current_test_center_exam
    if exam_info is None:
        return None

    exam_code = exam_info.exam_series_code
    registrations = get_testcenter_registration(user, course.id, exam_code)
    if registrations:
        registration = registrations[0]
    else:
        registration = None
    return registration


@login_required
@ensure_csrf_cookie
def begin_exam_registration(request, course_id):
    """ Handles request to register the user for the current
    test center exam of the specified course.  Called by form
    in dashboard.html.
    """
    user = request.user

    try:
        course = course_from_id(course_id)
    except ItemNotFoundError:
        log.error("User {0} enrolled in non-existent course {1}".format(user.username, course_id))
        raise Http404

    # get the exam to be registered for:
    # (For now, we just assume there is one at most.)
    # if there is no exam now (because someone bookmarked this stupid page),
    # then return a 404:
    exam_info = course.current_test_center_exam
    if exam_info is None:
        raise Http404

    # determine if the user is registered for this course:
    registration = exam_registration_info(user, course)

    # we want to populate the registration page with the relevant information,
    # if it already exists.  Create an empty object otherwise.
    try:
        testcenteruser = TestCenterUser.objects.get(user=user)
    except TestCenterUser.DoesNotExist:
        testcenteruser = TestCenterUser()
        testcenteruser.user = user

    context = {'course': course,
               'user': user,
               'testcenteruser': testcenteruser,
               'registration': registration,
               'exam_info': exam_info,
               }

    return render_to_response('test_center_register.html', context)


@ensure_csrf_cookie
def create_exam_registration(request, post_override=None):
    '''
    JSON call to create a test center exam registration.
    Called by form in test_center_register.html
    '''
    post_vars = post_override if post_override else request.POST

    # first determine if we need to create a new TestCenterUser, or if we are making any update
    # to an existing TestCenterUser.
    username = post_vars['username']
    user = User.objects.get(username=username)
    course_id = post_vars['course_id']
    course = course_from_id(course_id)  # assume it will be found....

    # make sure that any demographic data values received from the page have been stripped.
    # Whitespace is not an acceptable response for any of these values
    demographic_data = {}
    for fieldname in TestCenterUser.user_provided_fields():
        if fieldname in post_vars:
            demographic_data[fieldname] = (post_vars[fieldname]).strip()
    try:
        testcenter_user = TestCenterUser.objects.get(user=user)
        needs_updating = testcenter_user.needs_update(demographic_data)
        log.info("User {0} enrolled in course {1} {2}updating demographic info for exam registration".format(user.username, course_id, "" if needs_updating else "not "))
    except TestCenterUser.DoesNotExist:
        # do additional initialization here:
        testcenter_user = TestCenterUser.create(user)
        needs_updating = True
        log.info("User {0} enrolled in course {1} creating demographic info for exam registration".format(user.username, course_id))

    # perform validation:
    if needs_updating:
        # first perform validation on the user information
        # using a Django Form.
        form = TestCenterUserForm(instance=testcenter_user, data=demographic_data)
        if form.is_valid():
            form.update_and_save()
        else:
            response_data = {'success': False}
            # return a list of errors...
            response_data['field_errors'] = form.errors
            response_data['non_field_errors'] = form.non_field_errors()
            return HttpResponse(json.dumps(response_data), mimetype="application/json")

    # create and save the registration:
    needs_saving = False
    exam = course.current_test_center_exam
    exam_code = exam.exam_series_code
    registrations = get_testcenter_registration(user, course_id, exam_code)
    if registrations:
        registration = registrations[0]
        # NOTE: we do not bother to check here to see if the registration has changed,
        # because at the moment there is no way for a user to change anything about their
        # registration.  They only provide an optional accommodation request once, and
        # cannot make changes to it thereafter.
        # It is possible that the exam_info content has been changed, such as the
        # scheduled exam dates, but those kinds of changes should not be handled through
        # this registration screen.

    else:
        accommodation_request = post_vars.get('accommodation_request', '')
        registration = TestCenterRegistration.create(testcenter_user, exam, accommodation_request)
        needs_saving = True
        log.info("User {0} enrolled in course {1} creating new exam registration".format(user.username, course_id))

    if needs_saving:
        # do validation of registration.  (Mainly whether an accommodation request is too long.)
        form = TestCenterRegistrationForm(instance=registration, data=post_vars)
        if form.is_valid():
            form.update_and_save()
        else:
            response_data = {'success': False}
            # return a list of errors...
            response_data['field_errors'] = form.errors
            response_data['non_field_errors'] = form.non_field_errors()
            return HttpResponse(json.dumps(response_data), mimetype="application/json")

    # only do the following if there is accommodation text to send,
    # and a destination to which to send it.
    # TODO: still need to create the accommodation email templates
#    if 'accommodation_request' in post_vars and 'TESTCENTER_ACCOMMODATION_REQUEST_EMAIL' in settings:
#        d = {'accommodation_request': post_vars['accommodation_request'] }
#
#        # composes accommodation email
#        subject = render_to_string('emails/accommodation_email_subject.txt', d)
#        # Email subject *must not* contain newlines
#        subject = ''.join(subject.splitlines())
#        message = render_to_string('emails/accommodation_email.txt', d)
#
#        try:
#            dest_addr = settings['TESTCENTER_ACCOMMODATION_REQUEST_EMAIL']
#            from_addr = user.email
#            send_mail(subject, message, from_addr, [dest_addr], fail_silently=False)
#        except:
#            log.exception(sys.exc_info())
#            response_data = {'success': False}
#            response_data['non_field_errors'] =  [ 'Could not send accommodation e-mail.', ]
#            return HttpResponse(json.dumps(response_data), mimetype="application/json")

    js = {'success': True}
    return HttpResponse(json.dumps(js), mimetype="application/json")


def get_random_post_override():
    """
    Return a dictionary suitable for passing to post_vars of _do_create_account or post_override
    of create_account, with random user info.
    """
    def id_generator(size=6, chars=string.ascii_uppercase + string.ascii_lowercase + string.digits):
        return ''.join(random.choice(chars) for x in range(size))

    return {'username': "random_" + id_generator(),
            'email': id_generator(size=10, chars=string.ascii_lowercase) + "_dummy_test@mitx.mit.edu",
            'password': id_generator(),
            'name': (id_generator(size=5, chars=string.ascii_lowercase) + " " +
                     id_generator(size=7, chars=string.ascii_lowercase)),
            'honor_code': u'true',
            'terms_of_service': u'true', }


def create_random_account(create_account_function):
    def inner_create_random_account(request):
        return create_account_function(request, post_override=get_random_post_override())

    return inner_create_random_account

# TODO (vshnayder): do we need GENERATE_RANDOM_USER_CREDENTIALS for anything?
if settings.GENERATE_RANDOM_USER_CREDENTIALS:
    create_account = create_random_account(create_account)


@ensure_csrf_cookie
def activate_account(request, key):
    ''' When link in activation e-mail is clicked
    '''
    r = Registration.objects.filter(activation_key=key)
    if len(r) == 1:
        user_logged_in = request.user.is_authenticated()
        already_active = True
        if not r[0].user.is_active:
            r[0].activate()
            already_active = False

        #Enroll student in any pending courses he/she may have if auto_enroll flag is set
        student = User.objects.filter(id=r[0].user_id)
        if student:
            ceas = CourseEnrollmentAllowed.objects.filter(email=student[0].email)
            for cea in ceas:
                if cea.auto_enroll:
                    course_id = cea.course_id
                    enrollment, created = CourseEnrollment.objects.get_or_create(user_id=student[0].id, course_id=course_id)

        resp = render_to_response("registration/activation_complete.html", {'user_logged_in': user_logged_in, 'already_active': already_active})
        return resp
    if len(r) == 0:
        return render_to_response("registration/activation_invalid.html", {'csrf': csrf(request)['csrf_token']})
    return HttpResponse("Unknown error. Please e-mail us to let us know how it happened.")


@ensure_csrf_cookie
def password_reset(request):
    ''' Attempts to send a password reset e-mail. '''
    if request.method != "POST":
        raise Http404

    form = PasswordResetFormNoActive(request.POST)
    if form.is_valid():
        form.save(use_https=request.is_secure(),
                  from_email=settings.DEFAULT_FROM_EMAIL,
                  request=request,
                  domain_override=request.get_host())
        return HttpResponse(json.dumps({'success': True,
                                        'value': render_to_string('registration/password_reset_done.html', {})}))
    else:
        return HttpResponse(json.dumps({'success': False,
                                        'error': 'Invalid e-mail or user'}))

def password_reset_confirm_wrapper(request, uidb36=None, token=None):
    ''' A wrapper around django.contrib.auth.views.password_reset_confirm.
        Needed because we want to set the user as active at this step.
    '''
    #cribbed from django.contrib.auth.views.password_reset_confirm
    try:
        uid_int = base36_to_int(uidb36)
        user = User.objects.get(id=uid_int)
        user.is_active = True
        user.save()
    except (ValueError, User.DoesNotExist):
        pass
    return password_reset_confirm(request, uidb36=uidb36, token=token)


def reactivation_email_for_user(user):
    try:
        reg = Registration.objects.get(user=user)
    except Registration.DoesNotExist:
        return HttpResponse(json.dumps({'success': False,
                                        'error': 'No inactive user with this e-mail exists'}))

    d = {'name': user.profile.name,
         'key': reg.activation_key}

    subject = render_to_string('emails/activation_email_subject.txt', d)
    subject = ''.join(subject.splitlines())
    message = render_to_string('emails/activation_email.txt', d)

    try:
        res = user.email_user(subject, message, settings.DEFAULT_FROM_EMAIL)
    except:
        log.warning('Unable to send reactivation email', exc_info=True)
        return HttpResponse(json.dumps({'success': False, 'error': 'Unable to send reactivation email'}))

    return HttpResponse(json.dumps({'success': True}))


@ensure_csrf_cookie
def change_email_request(request):
    ''' AJAX call from the profile page. User wants a new e-mail.
    '''
    ## Make sure it checks for existing e-mail conflicts
    if not request.user.is_authenticated:
        raise Http404

    user = request.user

    if not user.check_password(request.POST['password']):
        return HttpResponse(json.dumps({'success': False,
                                        'error': 'Invalid password'}))

    new_email = request.POST['new_email']
    try:
        validate_email(new_email)
    except ValidationError:
        return HttpResponse(json.dumps({'success': False,
                                        'error': 'Valid e-mail address required.'}))

    if User.objects.filter(email=new_email).count() != 0:
        ## CRITICAL TODO: Handle case sensitivity for e-mails
        return HttpResponse(json.dumps({'success': False,
                                        'error': 'An account with this e-mail already exists.'}))

    pec_list = PendingEmailChange.objects.filter(user=request.user)
    if len(pec_list) == 0:
        pec = PendingEmailChange()
        pec.user = user
    else:
        pec = pec_list[0]

    pec.new_email = request.POST['new_email']
    pec.activation_key = uuid.uuid4().hex
    pec.save()

    if pec.new_email == user.email:
        pec.delete()
        return HttpResponse(json.dumps({'success': False,
                                        'error': 'Old email is the same as the new email.'}))

    d = {'key': pec.activation_key,
         'old_email': user.email,
         'new_email': pec.new_email}

    subject = render_to_string('emails/email_change_subject.txt', d)
    subject = ''.join(subject.splitlines())
    message = render_to_string('emails/email_change.txt', d)

    res = send_mail(subject, message, settings.DEFAULT_FROM_EMAIL, [pec.new_email])

    return HttpResponse(json.dumps({'success': True}))


@ensure_csrf_cookie
@transaction.commit_manually
def confirm_email_change(request, key):
    ''' User requested a new e-mail. This is called when the activation
    link is clicked. We confirm with the old e-mail, and update
    '''
    try:
        try:
            pec = PendingEmailChange.objects.get(activation_key=key)
        except PendingEmailChange.DoesNotExist:
            transaction.rollback()
            return render_to_response("invalid_email_key.html", {})

        user = pec.user
        address_context = {
            'old_email': user.email,
            'new_email': pec.new_email
        }

        if len(User.objects.filter(email=pec.new_email)) != 0:
            transaction.rollback()
            return render_to_response("email_exists.html", {})

        subject = render_to_string('emails/email_change_subject.txt', address_context)
        subject = ''.join(subject.splitlines())
        message = render_to_string('emails/confirm_email_change.txt', address_context)
        up = UserProfile.objects.get(user=user)
        meta = up.get_meta()
        if 'old_emails' not in meta:
            meta['old_emails'] = []
        meta['old_emails'].append([user.email, datetime.datetime.now().isoformat()])
        up.set_meta(meta)
        up.save()
        # Send it to the old email...
        try:
            user.email_user(subject, message, settings.DEFAULT_FROM_EMAIL)
        except Exception:
            transaction.rollback()
            log.warning('Unable to send confirmation email to old address', exc_info=True)
            return render_to_response("email_change_failed.html", {'email': user.email})

        user.email = pec.new_email
        user.save()
        pec.delete()
        # And send it to the new email...
        try:
            user.email_user(subject, message, settings.DEFAULT_FROM_EMAIL)
        except Exception:
            transaction.rollback()
            log.warning('Unable to send confirmation email to new address', exc_info=True)
            return render_to_response("email_change_failed.html", {'email': pec.new_email})

        transaction.commit()
        return render_to_response("email_change_successful.html", address_context)
    except Exception:
        # If we get an unexpected exception, be sure to rollback the transaction
        transaction.rollback()
        raise


@ensure_csrf_cookie
def change_name_request(request):
    ''' Log a request for a new name. '''
    if not request.user.is_authenticated:
        raise Http404

    try:
        pnc = PendingNameChange.objects.get(user=request.user)
    except PendingNameChange.DoesNotExist:
        pnc = PendingNameChange()
    pnc.user = request.user
    pnc.new_name = request.POST['new_name']
    pnc.rationale = request.POST['rationale']
    if len(pnc.new_name) < 2:
        return HttpResponse(json.dumps({'success': False, 'error': 'Name required'}))
    pnc.save()

    # The following automatically accepts name change requests. Remove this to
    # go back to the old system where it gets queued up for admin approval.
    accept_name_change_by_id(pnc.id)

    return HttpResponse(json.dumps({'success': True}))


@ensure_csrf_cookie
def pending_name_changes(request):
    ''' Web page which allows staff to approve or reject name changes. '''
    if not request.user.is_staff:
        raise Http404

    changes = list(PendingNameChange.objects.all())
    js = {'students': [{'new_name': c.new_name,
                        'rationale': c.rationale,
                        'old_name': UserProfile.objects.get(user=c.user).name,
                        'email': c.user.email,
                        'uid': c.user.id,
                        'cid': c.id} for c in changes]}
    return render_to_response('name_changes.html', js)


@ensure_csrf_cookie
def reject_name_change(request):
    ''' JSON: Name change process. Course staff clicks 'reject' on a given name change '''
    if not request.user.is_staff:
        raise Http404

    try:
        pnc = PendingNameChange.objects.get(id=int(request.POST['id']))
    except PendingNameChange.DoesNotExist:
        return HttpResponse(json.dumps({'success': False, 'error': 'Invalid ID'}))

    pnc.delete()
    return HttpResponse(json.dumps({'success': True}))


def accept_name_change_by_id(id):
    try:
        pnc = PendingNameChange.objects.get(id=id)
    except PendingNameChange.DoesNotExist:
        return HttpResponse(json.dumps({'success': False, 'error': 'Invalid ID'}))

    u = pnc.user
    up = UserProfile.objects.get(user=u)

    # Save old name
    meta = up.get_meta()
    if 'old_names' not in meta:
        meta['old_names'] = []
    meta['old_names'].append([up.name, pnc.rationale, datetime.datetime.now().isoformat()])
    up.set_meta(meta)

    up.name = pnc.new_name
    up.save()
    pnc.delete()

    return HttpResponse(json.dumps({'success': True}))


@ensure_csrf_cookie
def accept_name_change(request):
    ''' JSON: Name change process. Course staff clicks 'accept' on a given name change

    We used this during the prototype but now we simply record name changes instead
    of manually approving them. Still keeping this around in case we want to go
    back to this approval method.
    '''
    if not request.user.is_staff:
        raise Http404

    return accept_name_change_by_id(int(request.POST['id']))


def _get_news(top=None):
    "Return the n top news items on settings.RSS_URL"

    # Don't return anything if we're in a themed site
    if settings.MITX_FEATURES["USE_CUSTOM_THEME"]:
        return None

    feed_data = cache.get("students_index_rss_feed_data")
    if feed_data is None:
        if hasattr(settings, 'RSS_URL'):
            feed_data = urllib.urlopen(settings.RSS_URL).read()
        else:
            feed_data = render_to_string("feed.rss", None)
        cache.set("students_index_rss_feed_data", feed_data, settings.RSS_TIMEOUT)

    feed = feedparser.parse(feed_data)
    entries = feed['entries'][0:top]  # all entries if top is None
    for entry in entries:
        soup = BeautifulSoup(entry.description)
        entry.image = soup.img['src'] if soup.img else None
        entry.summary = soup.getText()

    return entries<|MERGE_RESOLUTION|>--- conflicted
+++ resolved
@@ -288,19 +288,10 @@
             
     # get info w.r.t ExternalAuthMap
     external_auth_map = None
-<<<<<<< HEAD
-    if 'external_auth' in settings.INSTALLED_APPS:
-        from external_auth.models import ExternalAuthMap
-        try:
-            external_auth_map = ExternalAuthMap.objects.get(user=user)
-        except ExternalAuthMap.DoesNotExist:
-            pass
-=======
     try:
         external_auth_map = ExternalAuthMap.objects.get(user=user)
     except ExternalAuthMap.DoesNotExist:
         pass
->>>>>>> 21a14eff
 
     context = {'courses': courses,
                'message': message,
@@ -621,19 +612,12 @@
         js['field'] = 'honor_code'
         return HttpResponse(json.dumps(js))
 
-<<<<<<< HEAD
-    # Can't have terms of service for Stanford users, according to Stanford's Office of General Counsel
-    if settings.MITX_FEATURES.get("AUTH_USE_SHIB") and DoExternalAuth and ("stanford" in eamap.external_domain):
-        pass
-    else:
-=======
     # Can't have terms of service for certain SHIB users, like at Stanford
     tos_not_required = settings.MITX_FEATURES.get("AUTH_USE_SHIB") \
                        and settings.MITX_FEATURES.get('SHIB_DISABLE_TOS') \
                        and DoExternalAuth and ("shib" in eamap.external_domain)
 
     if not tos_not_required:
->>>>>>> 21a14eff
         if post_vars.get('terms_of_service', 'false') != u'true':
             js['value'] = "You must accept the terms of service.".format(field=a)
             js['field'] = 'terms_of_service'
@@ -646,12 +630,7 @@
     # TODO: Check password is sane
 
     required_post_vars = ['username', 'email', 'name', 'password', 'terms_of_service', 'honor_code']
-<<<<<<< HEAD
-    if settings.MITX_FEATURES.get("AUTH_USE_SHIB") and DoExternalAuth and ("stanford" in eamap.external_domain):
-        # Can't have terms of service for Stanford users, according to Stanford's Office of General Counsel
-=======
     if tos_not_required:
->>>>>>> 21a14eff
         required_post_vars =  ['username', 'email', 'name', 'password', 'honor_code']
 
     for a in required_post_vars:
