import datetime
import json
from mock import Mock, MagicMock, patch
from pprint import pprint
import unittest
import random

import xmodule
import capa
from xmodule.capa_module import CapaModule
from xmodule.modulestore import Location
from lxml import etree

from django.http import QueryDict

from . import test_system


class CapaFactory(object):
    """
    A helper class to create problem modules with various parameters for testing.
    """

    sample_problem_xml = """<?xml version="1.0"?>
<problem>
  <text>
    <p>What is pi, to two decimal placs?</p>
  </text>
<numericalresponse answer="3.14">
<textline math="1" size="30"/>
</numericalresponse>
</problem>
"""

    num = 0
    @staticmethod
    def next_num():
        CapaFactory.num += 1
        return CapaFactory.num

    @staticmethod
    def input_key():
        """ Return the input key to use when passing GET parameters """
        return ("input_" + CapaFactory.answer_key())

    @staticmethod
    def answer_key():
        """ Return the key stored in the capa problem answer dict """
        return ("-".join(['i4x', 'edX', 'capa_test', 'problem',
                        'SampleProblem%d' % CapaFactory.num]) +
                "_2_1")

    @staticmethod
    def create(graceperiod=None,
               due=None,
               max_attempts=None,
               showanswer=None,
               rerandomize=None,
               force_save_button=None,
               attempts=None,
               problem_state=None,
               correct=False,
               done=None
               ):
        """
        All parameters are optional, and are added to the created problem if specified.

        Arguments:
            graceperiod:
            due:
            max_attempts:
            showanswer:
            force_save_button:
            rerandomize: all strings, as specified in the policy for the problem

            problem_state: a dict to to be serialized into the instance_state of the
                module.

            attempts: also added to instance state.  Will be converted to an int.
        """
        location = Location(["i4x", "edX", "capa_test", "problem",
                             "SampleProblem{0}".format(CapaFactory.next_num())])
        model_data = {'data': CapaFactory.sample_problem_xml}

        if graceperiod is not None:
            model_data['graceperiod'] = graceperiod
        if due is not None:
            model_data['due'] = due
        if max_attempts is not None:
            model_data['max_attempts'] = max_attempts
        if showanswer is not None:
            model_data['showanswer'] = showanswer
        if force_save_button is not None:
            model_data['force_save_button'] = force_save_button
        if rerandomize is not None:
            model_data['rerandomize'] = rerandomize
        if done is not None:
            model_data['done'] = done

        descriptor = Mock(weight="1")
        if problem_state is not None:
            model_data.update(problem_state)
        if attempts is not None:
            # converting to int here because I keep putting "0" and "1" in the tests
            # since everything else is a string.
            model_data['attempts'] = int(attempts)

        system = test_system()
        system.render_template = Mock(return_value="<div>Test Template HTML</div>")
        module = CapaModule(system, location, descriptor, model_data)

        if correct:
            # TODO: probably better to actually set the internal state properly, but...
            module.get_score = lambda: {'score': 1, 'total': 1}
        else:
            module.get_score = lambda: {'score': 0, 'total': 1}

        return module



class CapaModuleTest(unittest.TestCase):

    def setUp(self):
        now = datetime.datetime.now()
        day_delta = datetime.timedelta(days=1)
        self.yesterday_str = str(now - day_delta)
        self.today_str = str(now)
        self.tomorrow_str = str(now + day_delta)

        # in the capa grace period format, not in time delta format
        self.two_day_delta_str = "2 days"

    def test_import(self):
        module = CapaFactory.create()
        self.assertEqual(module.get_score()['score'], 0)

        other_module = CapaFactory.create()
        self.assertEqual(module.get_score()['score'], 0)
        self.assertNotEqual(module.url_name, other_module.url_name,
                            "Factory should be creating unique names for each problem")




    def test_correct(self):
        """
        Check that the factory creates correct and incorrect problems properly.
        """
        module = CapaFactory.create()
        self.assertEqual(module.get_score()['score'], 0)

        other_module = CapaFactory.create(correct=True)
        self.assertEqual(other_module.get_score()['score'], 1)


    def test_showanswer_default(self):
        """
        Make sure the show answer logic does the right thing.
        """
        # default, no due date, showanswer 'closed', so problem is open, and show_answer
        # not visible.
        problem = CapaFactory.create()
        self.assertFalse(problem.answer_available())


    def test_showanswer_attempted(self):
        problem = CapaFactory.create(showanswer='attempted')
        self.assertFalse(problem.answer_available())
        problem.attempts = 1
        self.assertTrue(problem.answer_available())


    def test_showanswer_closed(self):

        # can see after attempts used up, even with due date in the future
        used_all_attempts = CapaFactory.create(showanswer='closed',
                                               max_attempts="1",
                                               attempts="1",
                                               due=self.tomorrow_str)
        self.assertTrue(used_all_attempts.answer_available())


        # can see after due date
        after_due_date = CapaFactory.create(showanswer='closed',
                                               max_attempts="1",
                                               attempts="0",
                                               due=self.yesterday_str)

        self.assertTrue(after_due_date.answer_available())


        # can't see because attempts left
        attempts_left_open = CapaFactory.create(showanswer='closed',
                                               max_attempts="1",
                                               attempts="0",
                                               due=self.tomorrow_str)
        self.assertFalse(attempts_left_open.answer_available())

        # Can't see because grace period hasn't expired
        still_in_grace = CapaFactory.create(showanswer='closed',
                                            max_attempts="1",
                                            attempts="0",
                                            due=self.yesterday_str,
                                            graceperiod=self.two_day_delta_str)
        self.assertFalse(still_in_grace.answer_available())



    def test_showanswer_past_due(self):
        """
        With showanswer="past_due" should only show answer after the problem is closed
        for everyone--e.g. after due date + grace period.
        """

        # can't see after attempts used up, even with due date in the future
        used_all_attempts = CapaFactory.create(showanswer='past_due',
                                               max_attempts="1",
                                               attempts="1",
                                               due=self.tomorrow_str)
        self.assertFalse(used_all_attempts.answer_available())


        # can see after due date
        past_due_date = CapaFactory.create(showanswer='past_due',
                                               max_attempts="1",
                                               attempts="0",
                                               due=self.yesterday_str)
        self.assertTrue(past_due_date.answer_available())


        # can't see because attempts left
        attempts_left_open = CapaFactory.create(showanswer='past_due',
                                               max_attempts="1",
                                               attempts="0",
                                               due=self.tomorrow_str)
        self.assertFalse(attempts_left_open.answer_available())

        # Can't see because grace period hasn't expired, even though have no more
        # attempts.
        still_in_grace = CapaFactory.create(showanswer='past_due',
                                            max_attempts="1",
                                            attempts="1",
                                            due=self.yesterday_str,
                                            graceperiod=self.two_day_delta_str)
        self.assertFalse(still_in_grace.answer_available())

    def test_showanswer_finished(self):
        """
        With showanswer="finished" should show answer after the problem is closed,
        or after the answer is correct.
        """

        # can see after attempts used up, even with due date in the future
        used_all_attempts = CapaFactory.create(showanswer='finished',
                                               max_attempts="1",
                                               attempts="1",
                                               due=self.tomorrow_str)
        self.assertTrue(used_all_attempts.answer_available())


        # can see after due date
        past_due_date = CapaFactory.create(showanswer='finished',
                                               max_attempts="1",
                                               attempts="0",
                                               due=self.yesterday_str)
        self.assertTrue(past_due_date.answer_available())


        # can't see because attempts left and wrong
        attempts_left_open = CapaFactory.create(showanswer='finished',
                                               max_attempts="1",
                                               attempts="0",
                                               due=self.tomorrow_str)
        self.assertFalse(attempts_left_open.answer_available())

        # _can_ see because attempts left and right
        correct_ans = CapaFactory.create(showanswer='finished',
                                               max_attempts="1",
                                               attempts="0",
                                               due=self.tomorrow_str,
                                               correct=True)
        self.assertTrue(correct_ans.answer_available())


        # Can see even though grace period hasn't expired, because have no more
        # attempts.
        still_in_grace = CapaFactory.create(showanswer='finished',
                                            max_attempts="1",
                                            attempts="1",
                                            due=self.yesterday_str,
                                            graceperiod=self.two_day_delta_str)
        self.assertTrue(still_in_grace.answer_available())


    def test_closed(self):

        # Attempts < Max attempts --> NOT closed
        module = CapaFactory.create(max_attempts="1", attempts="0")
        self.assertFalse(module.closed())

        # Attempts < Max attempts --> NOT closed
        module = CapaFactory.create(max_attempts="2", attempts="1")
        self.assertFalse(module.closed())

        # Attempts = Max attempts --> closed
        module = CapaFactory.create(max_attempts="1", attempts="1")
        self.assertTrue(module.closed())

        # Attempts > Max attempts --> closed
        module = CapaFactory.create(max_attempts="1", attempts="2")
        self.assertTrue(module.closed())

        # Max attempts = 0 --> closed
        module = CapaFactory.create(max_attempts="0", attempts="2")
        self.assertTrue(module.closed())

        # Past due --> closed
        module = CapaFactory.create(max_attempts="1", attempts="0",
                                    due=self.yesterday_str)
        self.assertTrue(module.closed())


    def test_parse_get_params(self):

        # We have to set up Django settings in order to use QueryDict
        from django.conf import settings
        settings.configure()

        # Valid GET param dict
        valid_get_dict = self._querydict_from_dict({'input_1': 'test',
                                                    'input_1_2': 'test',
                                                    'input_1_2_3': 'test',
                                                    'input_[]_3': 'test',
                                                    'input_4': None,
                                                    'input_5': [],
                                                    'input_6': 5})

        result = CapaModule.make_dict_of_responses(valid_get_dict)

        # Expect that we get a dict with "input" stripped from key names
        # and that we get the same values back
        for key in result.keys():
            original_key = "input_" + key
            self.assertTrue(original_key in valid_get_dict,
                            "Output dict should have key %s" % original_key)
            self.assertEqual(valid_get_dict[original_key], result[key])


        # Valid GET param dict with list keys
        valid_get_dict = self._querydict_from_dict({'input_2[]': ['test1', 'test2']})
        result = CapaModule.make_dict_of_responses(valid_get_dict)
        self.assertTrue('2' in result)
        self.assertEqual(['test1', 'test2'], result['2'])

        # If we use [] at the end of a key name, we should always
        # get a list, even if there's just one value
        valid_get_dict = self._querydict_from_dict({'input_1[]': 'test'})
        result = CapaModule.make_dict_of_responses(valid_get_dict)
        self.assertEqual(result['1'], ['test'])

        # If we have no underscores in the name, then the key is invalid
        invalid_get_dict = self._querydict_from_dict({'input': 'test'})
        with self.assertRaises(ValueError):
            result = CapaModule.make_dict_of_responses(invalid_get_dict)


        # Two equivalent names (one list, one non-list)
        # One of the values would overwrite the other, so detect this
        # and raise an exception
        invalid_get_dict = self._querydict_from_dict({'input_1[]': 'test 1',
                                                    'input_1': 'test 2'})
        with self.assertRaises(ValueError):
            result = CapaModule.make_dict_of_responses(invalid_get_dict)

    def _querydict_from_dict(self, param_dict):
        """ Create a Django QueryDict from a Python dictionary """

        # QueryDict objects are immutable by default, so we make
        # a copy that we can update.
        querydict = QueryDict('')
        copyDict = querydict.copy()

        for (key, val) in param_dict.items():

            # QueryDicts handle lists differently from ordinary values,
            # so we have to specifically tell the QueryDict that
            # this is a list
            if type(val) is list:
                copyDict.setlist(key, val)
            else:
                copyDict[key] = val

        return copyDict


    def test_check_problem_correct(self):

        module = CapaFactory.create(attempts=1)

        # Simulate that all answers are marked correct, no matter
        # what the input is, by patching CorrectMap.is_correct()
        # Also simulate rendering the HTML
        with patch('capa.correctmap.CorrectMap.is_correct') as mock_is_correct,\
                patch('xmodule.capa_module.CapaModule.get_problem_html') as mock_html:
            mock_is_correct.return_value = True
            mock_html.return_value = "Test HTML"

            # Check the problem
            get_request_dict = { CapaFactory.input_key(): '3.14'}
            result = module.check_problem(get_request_dict)

        # Expect that the problem is marked correct
        self.assertEqual(result['success'], 'correct')

        # Expect that we get the (mocked) HTML
        self.assertEqual(result['contents'], 'Test HTML')

        # Expect that the number of attempts is incremented by 1
        self.assertEqual(module.attempts, 2)

    def test_check_problem_incorrect(self):

        module = CapaFactory.create(attempts=0)

        # Simulate marking the input incorrect
        with patch('capa.correctmap.CorrectMap.is_correct') as mock_is_correct:
            mock_is_correct.return_value = False

            # Check the problem
            get_request_dict = { CapaFactory.input_key(): '0'}
            result = module.check_problem(get_request_dict)

        # Expect that the problem is marked correct
        self.assertEqual(result['success'], 'incorrect')

        # Expect that the number of attempts is incremented by 1
        self.assertEqual(module.attempts, 1)


    def test_check_problem_closed(self):
        module = CapaFactory.create(attempts=3)

        # Problem closed -- cannot submit
        # Simulate that CapaModule.closed() always returns True
        with patch('xmodule.capa_module.CapaModule.closed') as mock_closed:
            mock_closed.return_value = True
            with self.assertRaises(xmodule.exceptions.NotFoundError):
                get_request_dict = { CapaFactory.input_key(): '3.14'}
                module.check_problem(get_request_dict)

        # Expect that number of attempts NOT incremented
        self.assertEqual(module.attempts, 3)

    def test_check_problem_resubmitted_with_randomize(self):
        # Randomize turned on
        module = CapaFactory.create(rerandomize='always', attempts=0)

        # Simulate that the problem is completed
        module.done = True

        # Expect that we cannot submit
        with self.assertRaises(xmodule.exceptions.NotFoundError):
<<<<<<< HEAD
            get_request_dict = {CapaFactory.input_key(): '3.14'}
=======
            get_request_dict = { CapaFactory.input_key(): '3.14'}
>>>>>>> 7eb4970f
            module.check_problem(get_request_dict)

        # Expect that number of attempts NOT incremented
        self.assertEqual(module.attempts, 0)

    def test_check_problem_resubmitted_no_randomize(self):
        # Randomize turned off
        module = CapaFactory.create(rerandomize='never', attempts=0, done=True)

        # Expect that we can submit successfully
<<<<<<< HEAD
        get_request_dict = {CapaFactory.input_key(): '3.14'}
=======
        get_request_dict = { CapaFactory.input_key(): '3.14'}
>>>>>>> 7eb4970f
        result = module.check_problem(get_request_dict)

        self.assertEqual(result['success'], 'correct')

        # Expect that number of attempts IS incremented
        self.assertEqual(module.attempts, 1)

    def test_check_problem_queued(self):
        module = CapaFactory.create(attempts=1)

        # Simulate that the problem is queued
        with patch('capa.capa_problem.LoncapaProblem.is_queued') \
                as mock_is_queued,\
            patch('capa.capa_problem.LoncapaProblem.get_recentmost_queuetime') \
                as mock_get_queuetime:

            mock_is_queued.return_value = True
            mock_get_queuetime.return_value = datetime.datetime.now()

            get_request_dict = { CapaFactory.input_key(): '3.14'}
            result = module.check_problem(get_request_dict)

            # Expect an AJAX alert message in 'success'
            self.assertTrue('You must wait' in result['success'])

        # Expect that the number of attempts is NOT incremented
        self.assertEqual(module.attempts, 1)


    def test_check_problem_student_input_error(self):
        module = CapaFactory.create(attempts=1)

        # Simulate a student input exception
        with patch('capa.capa_problem.LoncapaProblem.grade_answers') as mock_grade:
            mock_grade.side_effect = capa.responsetypes.StudentInputError('test error')

            get_request_dict = { CapaFactory.input_key(): '3.14'}
            result = module.check_problem(get_request_dict)

            # Expect an AJAX alert message in 'success'
            self.assertTrue('test error' in result['success'])

        # Expect that the number of attempts is NOT incremented
        self.assertEqual(module.attempts, 1)


    def test_reset_problem(self):
        module = CapaFactory.create(done=True)
        module.new_lcp = Mock(wraps=module.new_lcp)

        # Stub out HTML rendering
        with patch('xmodule.capa_module.CapaModule.get_problem_html') as mock_html:
            mock_html.return_value = "<div>Test HTML</div>"

            # Reset the problem
            get_request_dict = {}
            result = module.reset_problem(get_request_dict)

        # Expect that the request was successful
        self.assertTrue('success' in result and result['success'])

        # Expect that the problem HTML is retrieved
        self.assertTrue('html' in result)
        self.assertEqual(result['html'], "<div>Test HTML</div>")

        # Expect that the problem was reset
        module.new_lcp.assert_called_once_with({'seed': None})


    def test_reset_problem_closed(self):
        module = CapaFactory.create()

        # Simulate that the problem is closed
        with patch('xmodule.capa_module.CapaModule.closed') as mock_closed:
            mock_closed.return_value = True

            # Try to reset the problem
            get_request_dict = {}
            result = module.reset_problem(get_request_dict)

        # Expect that the problem was NOT reset
        self.assertTrue('success' in result and not result['success'])


    def test_reset_problem_not_done(self):
        # Simulate that the problem is NOT done
        module = CapaFactory.create(done=False)

        # Try to reset the problem
        get_request_dict = {}
        result = module.reset_problem(get_request_dict)

        # Expect that the problem was NOT reset
        self.assertTrue('success' in result and not result['success'])


    def test_save_problem(self):
        module = CapaFactory.create(done=False)

        # Save the problem
        get_request_dict = { CapaFactory.input_key(): '3.14'}
        result = module.save_problem(get_request_dict)

        # Expect that answers are saved to the problem
        expected_answers = { CapaFactory.answer_key(): '3.14'}
        self.assertEqual(module.lcp.student_answers, expected_answers)

        # Expect that the result is success
        self.assertTrue('success' in result and result['success'])


    def test_save_problem_closed(self):
        module = CapaFactory.create(done=False)

        # Simulate that the problem is closed
        with patch('xmodule.capa_module.CapaModule.closed') as mock_closed:
            mock_closed.return_value = True

            # Try to save the problem
            get_request_dict = { CapaFactory.input_key(): '3.14'}
            result = module.save_problem(get_request_dict)

        # Expect that the result is failure
        self.assertTrue('success' in result and not result['success'])


    def test_save_problem_submitted_with_randomize(self):
        module = CapaFactory.create(rerandomize='always', done=True)

        # Try to save
        get_request_dict = { CapaFactory.input_key(): '3.14'}
        result = module.save_problem(get_request_dict)

        # Expect that we cannot save
        self.assertTrue('success' in result and not result['success'])


    def test_save_problem_submitted_no_randomize(self):
        module = CapaFactory.create(rerandomize='never', done=True)

        # Try to save
        get_request_dict = { CapaFactory.input_key(): '3.14'}
        result = module.save_problem(get_request_dict)

        # Expect that we succeed
        self.assertTrue('success' in result and result['success'])

    def test_check_button_name(self):

        # If last attempt, button name changes to "Final Check"
        # Just in case, we also check what happens if we have
        # more attempts than allowed.
        attempts = random.randint(1, 10)
        module = CapaFactory.create(attempts=attempts -1, max_attempts=attempts)
        self.assertEqual(module.check_button_name(), "Final Check")

        module = CapaFactory.create(attempts=attempts, max_attempts=attempts)
        self.assertEqual(module.check_button_name(), "Final Check")

        module = CapaFactory.create(attempts=attempts + 1, max_attempts=attempts)
        self.assertEqual(module.check_button_name(), "Final Check")

        # Otherwise, button name is "Check"
        module = CapaFactory.create(attempts=attempts -2, max_attempts=attempts)
        self.assertEqual(module.check_button_name(), "Check")

        module = CapaFactory.create(attempts=attempts -3, max_attempts=attempts)
        self.assertEqual(module.check_button_name(), "Check")

        # If no limit on attempts, then always show "Check"
        module = CapaFactory.create(attempts=attempts -3)
        self.assertEqual(module.check_button_name(), "Check")

        module = CapaFactory.create(attempts=0)
        self.assertEqual(module.check_button_name(), "Check")

    def test_should_show_check_button(self):

        attempts = random.randint(1, 10)

        # If we're after the deadline, do NOT show check button
        module = CapaFactory.create(due=self.yesterday_str)
        self.assertFalse(module.should_show_check_button())

        # If user is out of attempts, do NOT show the check button
        module = CapaFactory.create(attempts=attempts, max_attempts=attempts)
        self.assertFalse(module.should_show_check_button())

        # If survey question (max_attempts = 0), do NOT show the check button
        module = CapaFactory.create(max_attempts=0)
        self.assertFalse(module.should_show_check_button())

        # If user submitted a problem but hasn't reset,
        # do NOT show the check button
        # Note:  we can only reset when rerandomize="always"
        module = CapaFactory.create(rerandomize="always", done=True)
        self.assertFalse(module.should_show_check_button())

        # Otherwise, DO show the check button
        module = CapaFactory.create()
        self.assertTrue(module.should_show_check_button())

        # If the user has submitted the problem
        # and we do NOT have a reset button, then we can show the check button
        # Setting rerandomize to "never" ensures that the reset button
        # is not shown
        module = CapaFactory.create(rerandomize="never", done=True)
        self.assertTrue(module.should_show_check_button())


    def test_should_show_reset_button(self):

        attempts = random.randint(1, 10)

        # If we're after the deadline, do NOT show the reset button
        module = CapaFactory.create(due=self.yesterday_str, done=True)
        self.assertFalse(module.should_show_reset_button())

        # If the user is out of attempts, do NOT show the reset button
        module = CapaFactory.create(attempts=attempts, max_attempts=attempts, done=True)
        self.assertFalse(module.should_show_reset_button())

        # If we're NOT randomizing, then do NOT show the reset button
        module = CapaFactory.create(rerandomize="never", done=True)
        self.assertFalse(module.should_show_reset_button())

        # If the user hasn't submitted an answer yet,
        # then do NOT show the reset button
        module = CapaFactory.create(done=False)
        self.assertFalse(module.should_show_reset_button())

        # Otherwise, DO show the reset button
        module = CapaFactory.create(done=True)
        self.assertTrue(module.should_show_reset_button())

        # If survey question for capa (max_attempts = 0),
        # DO show the reset button
        module = CapaFactory.create(max_attempts=0, done=True)
        self.assertTrue(module.should_show_reset_button())


    def test_should_show_save_button(self):

        attempts = random.randint(1, 10)

        # If we're after the deadline, do NOT show the save button
        module = CapaFactory.create(due=self.yesterday_str, done=True)
        self.assertFalse(module.should_show_save_button())

        # If the user is out of attempts, do NOT show the save button
        module = CapaFactory.create(attempts=attempts, max_attempts=attempts, done=True)
        self.assertFalse(module.should_show_save_button())

        # If user submitted a problem but hasn't reset, do NOT show the save button
        module = CapaFactory.create(rerandomize="always", done=True)
        self.assertFalse(module.should_show_save_button())

        # If the user has unlimited attempts and we are not randomizing,
        # then do NOT show a save button
        # because they can keep using "Check"
        module = CapaFactory.create(max_attempts=None, rerandomize="never")
        module.lcp.done = False
        self.assertFalse(module.should_show_save_button())

        module = CapaFactory.create(max_attempts=None, rerandomize="never")
        module.lcp.done = True
        self.assertFalse(module.should_show_save_button())

        # Otherwise, DO show the save button
        module = CapaFactory.create(done=False)
        self.assertTrue(module.should_show_save_button())

<<<<<<< HEAD
        # If we're not randomizing, then we can re-save
        module = CapaFactory.create(rerandomize="never", done=True)
=======
        # If we're not randomizing and we have limited attempts,  then we can save
        module = CapaFactory.create(rerandomize="never", max_attempts=2)
        module.lcp.done = True
>>>>>>> 7eb4970f
        self.assertTrue(module.should_show_save_button())

        # If survey question for capa (max_attempts = 0),
        # DO show the save button
        module = CapaFactory.create(max_attempts=0, done=False)
        self.assertTrue(module.should_show_save_button())

    def test_should_show_save_button_force_save_button(self):
        # If we're after the deadline, do NOT show the save button
        # even though we're forcing a save
        module = CapaFactory.create(due=self.yesterday_str,
                                    force_save_button="true",
                                    done=True)
        self.assertFalse(module.should_show_save_button())

        # If the user is out of attempts, do NOT show the save button
        attempts = random.randint(1, 10)
        module = CapaFactory.create(attempts=attempts,
                                    max_attempts=attempts,
                                    force_save_button="true",
                                    done=True)
        self.assertFalse(module.should_show_save_button())

        # Otherwise, if we force the save button,
        # then show it even if we would ordinarily
        # require a reset first
        module = CapaFactory.create(force_save_button="true",
                                    rerandomize="always",
                                    done=True)
        self.assertTrue(module.should_show_save_button())

    def test_no_max_attempts(self):
        module = CapaFactory.create(max_attempts='')
        html = module.get_problem_html()
        # assert that we got here without exploding


    def test_get_problem_html(self):
        module = CapaFactory.create()

        # We've tested the show/hide button logic in other tests,
        # so here we hard-wire the values
        show_check_button = bool(random.randint(0, 1) % 2)
        show_reset_button = bool(random.randint(0, 1) % 2)
        show_save_button = bool(random.randint(0, 1) % 2)

        module.should_show_check_button = Mock(return_value=show_check_button)
        module.should_show_reset_button = Mock(return_value=show_reset_button)
        module.should_show_save_button = Mock(return_value=show_save_button)

        # Mock the system rendering function
        module.system.render_template = Mock(return_value="<div>Test Template HTML</div>")

        # Patch the capa problem's HTML rendering
        with patch('capa.capa_problem.LoncapaProblem.get_html') as mock_html:
            mock_html.return_value = "<div>Test Problem HTML</div>"

            # Render the problem HTML
            html = module.get_problem_html(encapsulate=False)

            # Also render the problem encapsulated in a <div>
            html_encapsulated = module.get_problem_html(encapsulate=True)

        # Expect that we get the rendered template back
        self.assertEqual(html, "<div>Test Template HTML</div>")

        # Check the rendering context
        render_args, _ = module.system.render_template.call_args
        self.assertEqual(len(render_args), 2)

        template_name = render_args[0]
        self.assertEqual(template_name, "problem.html")

        context = render_args[1]
        self.assertEqual(context['problem']['html'], "<div>Test Problem HTML</div>")
        self.assertEqual(bool(context['check_button']), show_check_button)
        self.assertEqual(bool(context['reset_button']), show_reset_button)
        self.assertEqual(bool(context['save_button']), show_save_button)

        # Assert that the encapsulated html contains the original html
        self.assertTrue(html in html_encapsulated)


    def test_get_problem_html_error(self):
        """
        In production, when an error occurs with the problem HTML
        rendering, a "dummy" problem is created with an error
        message to display to the user.
        """
        module = CapaFactory.create()

        # Save the original problem so we can compare it later
        original_problem = module.lcp

        # Simulate throwing an exception when the capa problem
        # is asked to render itself as HTML
        module.lcp.get_html = Mock(side_effect=Exception("Test"))

        # Stub out the test_system rendering function
        module.system.render_template = Mock(return_value="<div>Test Template HTML</div>")

        # Turn off DEBUG
        module.system.DEBUG = False

        # Try to render the module with DEBUG turned off
        html = module.get_problem_html()

        # Check the rendering context
        render_args, _ = module.system.render_template.call_args
        context = render_args[1]
        self.assertTrue("error" in context['problem']['html'])

        # Expect that the module has created a new dummy problem with the error
        self.assertNotEqual(original_problem, module.lcp)<|MERGE_RESOLUTION|>--- conflicted
+++ resolved
@@ -461,11 +461,7 @@
 
         # Expect that we cannot submit
         with self.assertRaises(xmodule.exceptions.NotFoundError):
-<<<<<<< HEAD
             get_request_dict = {CapaFactory.input_key(): '3.14'}
-=======
-            get_request_dict = { CapaFactory.input_key(): '3.14'}
->>>>>>> 7eb4970f
             module.check_problem(get_request_dict)
 
         # Expect that number of attempts NOT incremented
@@ -476,11 +472,7 @@
         module = CapaFactory.create(rerandomize='never', attempts=0, done=True)
 
         # Expect that we can submit successfully
-<<<<<<< HEAD
         get_request_dict = {CapaFactory.input_key(): '3.14'}
-=======
-        get_request_dict = { CapaFactory.input_key(): '3.14'}
->>>>>>> 7eb4970f
         result = module.check_problem(get_request_dict)
 
         self.assertEqual(result['success'], 'correct')
@@ -753,14 +745,8 @@
         module = CapaFactory.create(done=False)
         self.assertTrue(module.should_show_save_button())
 
-<<<<<<< HEAD
         # If we're not randomizing, then we can re-save
         module = CapaFactory.create(rerandomize="never", done=True)
-=======
-        # If we're not randomizing and we have limited attempts,  then we can save
-        module = CapaFactory.create(rerandomize="never", max_attempts=2)
-        module.lcp.done = True
->>>>>>> 7eb4970f
         self.assertTrue(module.should_show_save_button())
 
         # If survey question for capa (max_attempts = 0),
