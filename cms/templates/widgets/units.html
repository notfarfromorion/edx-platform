<%! from django.core.urlresolvers import reverse %>

<!--
This def will enumerate through a passed in subsection and list all of the units
-->
<%def name="enum_units(subsection, actions=True, selected=None)">
<ol>
  % for unit in subsection.get_children():
<<<<<<< HEAD
  <li class="leaf unit" data-id="${unit.location}">
    <div class="section-item">
=======
  <li class="leaf">
    <%
      if unit.location == selected:
        selected_class = 'editing'
      else:
        selected_class = ''
    %>
    <div class="section-item ${selected_class}">
>>>>>>> ab7377dc
      <a href="${reverse('edit_unit', args=[unit.location])}" class="private-item">
        <span class="${unit.category}-icon"></span>
        ${unit.display_name}
        <span class="private-tag">- private</span>
      </a>
      % if actions:
      <div class="item-actions">
	<a href="#" class="delete-button" data-id="${unit.location}"><span class="delete-icon"></span></a>
	<a href="#" class="drag-handle wip"></a>
      </div>
      % endif
    </div>
  </li>
  % endfor
  <li>
    <a href="#" class="new-unit-item wip" data-template="${create_new_unit_template}" data-parent="${subsection.location}">
      <span class="new-unit-icon"></span>New Unit
    </a>
  </li>
</ol>
</%def> 


<|MERGE_RESOLUTION|>--- conflicted
+++ resolved
@@ -6,11 +6,7 @@
 <%def name="enum_units(subsection, actions=True, selected=None)">
 <ol>
   % for unit in subsection.get_children():
-<<<<<<< HEAD
   <li class="leaf unit" data-id="${unit.location}">
-    <div class="section-item">
-=======
-  <li class="leaf">
     <%
       if unit.location == selected:
         selected_class = 'editing'
@@ -18,7 +14,6 @@
         selected_class = ''
     %>
     <div class="section-item ${selected_class}">
->>>>>>> ab7377dc
       <a href="${reverse('edit_unit', args=[unit.location])}" class="private-item">
         <span class="${unit.category}-icon"></span>
         ${unit.display_name}
